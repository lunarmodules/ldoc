------
-- Defining the ldoc document model.


local class = require 'pl.class'
local utils = require 'pl.utils'
local List = require 'pl.List'
local Map = require 'pl.Map'

local doc = {}
local global = require 'ldoc.builtin.globals'
local tools = require 'ldoc.tools'
local split_dotted_name = tools.split_dotted_name

local TAG_MULTI,TAG_ID,TAG_SINGLE,TAG_TYPE,TAG_FLAG,TAG_MULTI_LINE = 'M','id','S','T','N','ML'

-- these are the basic tags known to ldoc. They come in several varieties:
--  - 'M' tags with multiple values like 'param' (TAG_MULTI)
--  - 'id' tags which are identifiers, like 'name' (TAG_ID)
--  - 'S' tags with a single value, like 'release' (TAG_SINGLE)
--  - 'N' tags which have no associated value, like 'local` (TAG_FLAG)
--  - 'T' tags which represent a type, like 'function' (TAG_TYPE)
local known_tags = {
   param = 'M', see = 'M', usage = 'ML', ['return'] = 'M', field = 'M', author='M';
   class = 'id', name = 'id', pragma = 'id', alias = 'id', within = 'id',
   copyright = 'S', summary = 'S', description = 'S', release = 'S', license = 'S',
<<<<<<< HEAD
   fixme = 'S', todo = 'S', warning = 'S', raise = 'S',
   ['local'] = 'N', export = 'N', private = 'N', constructor = 'N';
=======
   fixme = 'S', todo = 'S', warning = 'S', raise = 'S', charset = 'S',
   ['local'] = 'N', export = 'N', private = 'N', constructor = 'N', static = 'N';
>>>>>>> 2fb5d81a
   -- project-level
   module = 'T', script = 'T', example = 'T', topic = 'T', submodule='T',
   -- module-level
   ['function'] = 'T', lfunction = 'T', table = 'T', section = 'T', type = 'T',
   annotation = 'T', factory = 'T';

}
known_tags._alias = {}
known_tags._project_level = {
   module = true,
   script = true,
   example = true,
   topic = true,
   submodule = true;
}

known_tags._code_types = {
   module = true,
   script = true
}

known_tags._module_info = {
   'copyright','release','license','author'
}

local see_reference_handlers = {}


doc.TAG_MULTI,doc.TAG_ID,doc.TAG_SINGLE,doc.TAG_TYPE,doc.TAG_FLAG =
    TAG_MULTI,TAG_ID,TAG_SINGLE,TAG_TYPE,TAG_FLAG

-- add a new tag.
function doc.add_tag(tag,type,project_level)
   if not known_tags[tag] then
      known_tags[tag] = type
      known_tags._project_level[tag] = project_level
   end
end

function doc.add_custom_see_handler(pat,action)
   see_reference_handlers[pat] = action
end

-- add an alias to an existing tag (exposed through ldoc API)
function doc.add_alias (a,tag)
   known_tags._alias[a] = tag
end

-- get the tag alias value, if it exists.
function doc.get_alias(tag)
   return known_tags._alias[tag]
end

-- is it a'project level' tag, such as 'module' or 'script'?
function doc.project_level(tag)
   return known_tags._project_level[tag]
end

-- is it a project level tag containing code?
function doc.code_tag (tag)
   return known_tags._code_types[tag]
end

-- is it a section tag?
function doc.section_tag (tag)
   return tag == 'section' or doc.class_tag(tag)
end

-- is it a class tag, like 'type' or 'factory'?
function doc.class_tag (tag)
   return tag == 'type' or tag == 'factory'
end

function doc.module_info_tags ()
   return List.iter(known_tags._module_info)
end


-- annotation tags can appear anywhere in the code and may contain of these tags:
known_tags._annotation_tags = {
   fixme = true, todo = true, warning = true
}

local acount = 1

function doc.expand_annotation_item (tags, last_item)
   if tags.summary ~= '' then return false end
   for tag, value in pairs(tags) do
      if known_tags._annotation_tags[tag] then
         tags.class = 'annotation'
         tags.summary = value
         local item_name = last_item and last_item.tags.name or '?'
         tags.name = item_name..'-'..tag..acount
         acount = acount + 1
         return true
      end
   end
end

-- we process each file, resulting in a File object, which has a list of Item objects.
-- Items can be modules, scripts ('project level') or functions, tables, etc.
-- (In the code 'module' refers to any project level tag.)
-- When the File object is finalized, we specialize some items as modules which
-- are 'container' types containing functions and tables, etc.

local File = class()
local Item = class()
local Module = class(Item) -- a specialized kind of Item

doc.File = File
doc.Item = Item
doc.Module = Module

function File:_init(filename)
   self.filename = filename
   self.items = List()
   self.modules = List()
   self.sections = List()
end

function File:new_item(tags,line)
   local item = Item(tags,self,line or 1)
   self.items:append(item)
   return item
end

function File:export_item (name)
   for item in self.items:iter() do
      local tags = item.tags
      if tags.name == name then
         if tags['local'] then
            tags['local'] = nil
         end
         return
      end
   end
   -- warn if any of these guys are not found, indicating no
   -- documentation was given.
   self:warning('no docs '..tools.quote(name))
end


local function has_prefix (name,prefix)
   local i1,i2 = name:find(prefix)
   return i1 == 1 and i2 == #prefix
end

local function mod_section_type (this_mod)
   return this_mod and this_mod.section and this_mod.section.type
end

local function find_module_in_files (name)
   for f in File.list:iter() do
      for m in f.modules:iter() do
         if m.name == name then
            return m,f.filename
         end
      end
   end
end

function File:finish()
   local this_mod
   local items = self.items
   local tagged_inside
   local function add_section (item, display_name)
      display_name = display_name or item.display_name
      this_mod.section = item
<<<<<<< HEAD
      this_mod.kinds:add_kind(display_name,display_name)
=======
      this_mod.kinds:add_kind(display_name,display_name..' ',nil,item)
>>>>>>> 2fb5d81a
      this_mod.sections:append(item)
      this_mod.sections.by_name[display_name:gsub('%A','_')] = item
   end
   for item in items:iter() do
      if mod_section_type(this_mod) == 'factory' and item.tags then
         local klass = '@{'..this_mod.section.name..'}'
         -- Factory constructors return the object type, and methods all have implicit self argument
         if item.tags.constructor and not item.tags['return'] then
            item.tags['return'] = List{klass}
         elseif item.tags.param then
            item.tags.param:put('self '..klass)
         end
      end
      item:finish()
      if doc.project_level(item.type) then
         this_mod = item
         local package,mname,submodule
         if item.type == 'module' then
            -- if name is 'package.mod', then mod_name is 'mod'
            package,mname = split_dotted_name(this_mod.name)
<<<<<<< HEAD
=======
            if self.args.merge then
               local mod,mf = find_module_in_files(item.name)
               if mod then
                  print('found master module',mf)
                  this_mod = mod
                  if this_mod.section then
                     print '***closing section from master module***'
                     this_mod.section = nil
                  end
                  submodule = true
               end
            end
>>>>>>> 2fb5d81a
         elseif item.type == 'submodule' then
            local mf
            submodule = true
            this_mod,mf = find_module_in_files(item.name)
            if this_mod == nil then
               self:error("'"..item.name.."' not found for submodule")
            end
            tagged_inside = tools.this_module_name(self.base,self.filename)..' Functions'
            this_mod.kinds:add_kind(tagged_inside, tagged_inside)
         end
         if not package then
            mname = this_mod.name
            package = ''
         end
         if not submodule then
            this_mod.package = package
            this_mod.mod_name = mname
            this_mod.kinds = ModuleMap() -- the iterator over the module contents
            self.modules:append(this_mod)
         end
      elseif doc.section_tag(item.type) then
         local display_name = item.name
         if display_name == 'end' then
            this_mod.section = nil
         else
            local summary = item.summary:gsub('%.$','')
            if doc.class_tag(item.type) then
               display_name = 'Class '..item.name
               item.module = this_mod
               this_mod.items.by_name[item.name] = item
            else
               display_name = summary
            end
            item.display_name = display_name
            add_section(item)
         end
      else
         local to_be_removed
         -- add the item to the module's item list
         if this_mod then
            -- new-style modules will have qualified names like 'mod.foo'
            local mod,fname = split_dotted_name(item.name)
            -- warning for inferred unqualified names in new style modules
            -- (retired until we handle methods like Set:unset() properly)
            if not mod and not this_mod.old_style and item.inferred then
               --item:warning(item.name .. ' is declared in global scope')
            end
            -- the function may be qualified with a module alias...
            local alias = this_mod.tags.alias
            if (alias and mod == alias) or mod == 'M' or mod == '_M' then
               mod = this_mod.mod_name
            end
            -- if that's the mod_name, then we want to only use 'foo'
            if mod == this_mod.mod_name and this_mod.tags.pragma ~= 'nostrip' then
               item.name = fname
            end

            local enclosing_section
            if tagged_inside then
               item.tags.within = tagged_inside
            end
            if item.tags.within then
               local name = item.tags.within
               this_mod.kinds:add_kind(name, name)
               enclosing_section = this_mod.section
               this_mod.section = nil
            end

            -- right, this item was within a section or a 'class'
            local section_description
            if this_mod.section then
               local this_section = this_mod.section
               item.section = this_section.display_name
<<<<<<< HEAD
               -- if it was a class, then the name should be 'Class:foo'
               local stype = this_section.type
               if doc.class_tag(stype) then
                  local prefix = this_section.name .. (not item.tags.constructor and ':' or '.')
                  if not has_prefix(item.name,prefix) then
                     item.name =  prefix .. item.name
=======
               -- if it was a class, then if the name is unqualified then it becomes
               -- 'Class:foo' (unless flagged as being a constructor, static or not a function)
               local stype = this_section.type
               if doc.class_tag(stype) then
                  if not item.name:match '[:%.]' then -- not qualified
                     local class = this_section.name
                     local static = item.tags.constructor or item.tags.static or item.type ~= 'function'
                     item.name = class..(not static and ':' or '.')..item.name
>>>>>>> 2fb5d81a
                  end
                  if stype == 'factory'  then
                     if item.tags.private then to_be_removed = true
                     elseif item.type == 'lfunction' then
                        item.type = 'function'
                     end
                     if item.tags.constructor then
                        item.section = item.type
                     end
                  end
               end
<<<<<<< HEAD
               section_description = this_section.description
=======
               section_description = this_section.summary..' '..this_section.description
>>>>>>> 2fb5d81a
            elseif item.tags.within then
               section_description = item.tags.within
               item.section = section_description
            else -- otherwise, just goes into the default sections (Functions,Tables,etc)
               item.section = item.type
            end

            item.module = this_mod
            if not to_be_removed then
               local these_items = this_mod.items
               these_items.by_name[item.name] = item
               these_items:append(item)
               this_mod.kinds:add(item,these_items,section_description)
            end

            -- restore current section after a 'within'
            if enclosing_section then this_mod.section = enclosing_section end

         else
            -- must be a free-standing function (sometimes a problem...)
         end
      end
   end
end

-- some serious hackery. We force sections into this 'module',
-- and ensure that there is a dummy item so that the section
-- is not empty.

function File:add_document_section(title)
   local section = title:gsub('%W','_')
   self:new_item {
      name = section,
      class = 'section',
      summary = title
   }
   self:new_item {
      name = 'dumbo',
      class = 'function',
   }
   return section
end

function Item:_init(tags,file,line)
   self.file = file
   self.lineno = line
   self.summary = tags.summary
   self.description = tags.description
   tags.summary = nil
   tags.description = nil
   self.tags = {}
   self.formal_args = tags.formal_args
   tags.formal_args = nil
   local iter = tags.iter
   if not iter then
      iter = Map.iter
   end
   for tag in iter(tags) do
      self:set_tag(tag,tags[tag])
<<<<<<< HEAD
=======
   end
end

function Item:add_to_description (rest)
   if type(rest) == 'string' then
      self.description = (self.description or '') .. rest
>>>>>>> 2fb5d81a
   end
   --for tag,value in pairs(tags) do print('tag',tag,value) end
end

function Item:add_to_description (rest)
   self.description = (self.description or '') .. rest
end

function Item:set_tag (tag,value)
   local ttype = known_tags[tag]

   if ttype == TAG_MULTI or ttype == TAG_MULTI_LINE then -- value is always a List!
      if getmetatable(value) ~= List then
         value = List{value}
      end
      if ttype ~= TAG_MULTI_LINE then
         local last = value[#value]
         if type(last) == 'string' and last:match '\n' then
            local line,rest = last:match('([^\n]+)(.*)')
            value[#value] = line
            self:add_to_description(rest)
         end
      end
      self.tags[tag] = value
   elseif ttype == TAG_ID then
<<<<<<< HEAD
      --print('id',tag,value)
      if type(value) ~= 'string' then
         -- such tags are _not_ multiple, e.g. name
         self:error("'"..tag.."' cannot have multiple values")
      else
         local id, rest = tools.extract_identifier(value)
         self.tags[tag] = id
         self:add_to_description(rest)
=======
      local modifiers
      if type(value) == 'table' then
         if value.append then -- it was a List!
            -- such tags are _not_ multiple, e.g. name
            self:error("'"..tag.."' cannot have multiple values")
         end
         value = value[1]
         modifiers = value.modifiers
>>>>>>> 2fb5d81a
      end
      if value == nil then self:error("Tag without value: "..tag) end
      local id, rest = tools.extract_identifier(value)
      self.tags[tag] = id
      self:add_to_description(rest)
   elseif ttype == TAG_SINGLE then
      self.tags[tag] = value
   elseif ttype == TAG_FLAG then
      self.tags[tag] = true
      self:add_to_description(value)
   else
      Item.warning(self,"unknown tag: '"..tag.."' "..tostring(ttype))
   end
end

-- preliminary processing of tags. We check for any aliases, and for tags
-- which represent types. This implements the shortcut notation.
function Item.check_tag(tags,tag, value, modifiers)
   local alias = doc.get_alias(tag)
   if alias then
      if type(alias) == 'string' then
         tag = alias
      else
         local avalue,amod
         tag, avalue, amod = alias[1],alias.value,alias.modifiers
         if avalue then value = avalue..' '..value end
         if amod then
            modifiers = modifiers or {}
            for m,v in pairs(amod) do
               local idx = v:match('^%$(%d+)')
               if idx then
                  v, value = value:match('(%S+)(.*)')
               end
               modifiers[m] = v
            end
         end
      end
   end
   local ttype = known_tags[tag]
   if ttype == TAG_TYPE then
      tags:add('class',tag)
      tag = 'name'
   end
   return tag, value, modifiers
end

-- any tag (except name and classs) may have associated modifiers,
-- in the form @tag[m1,...] where  m1 is either name1=value1 or name1.
-- At this stage, these are encoded
-- in the tag value table and need to be extracted.

local function extract_value_modifier (p)
   if type(p)~='table' then
      return p, { }
   else
      return p[1], p.modifiers or { }
   end
end

local function extract_tag_modifiers (tags)
   local modifiers, mods = {}
   for tag, value in pairs(tags) do
      if type(value)=='table' and value.append then -- i.e. it is a List!
         local tmods = {}
         for i, v in ipairs(value) do
            v, mods = extract_value_modifier(v)
            tmods[i] = mods
            value[i] = v
         end
         modifiers[tag] = tmods
      else
         value, mods = extract_value_modifier(value)
         modifiers[tag] = mods
         tags[tag] = value
      end
   end
   return modifiers
end

local function read_del (tags,name)
   local ret = tags[name]
   tags[name] = nil
   return ret
end

local build_arg_list, split_iden  -- forward declaration


function Item:finish()
   local tags = self.tags
   local quote = tools.quote
   self.name = read_del(tags,'name')
   self.type = read_del(tags,'class')
   self.modifiers = extract_tag_modifiers(tags)
   self.usage = read_del(tags,'usage')
   -- see tags are multiple, but they may also be comma-separated
   if tags.see then
      tags.see = tools.expand_comma_list(read_del(tags,'see'))
   end
   if  doc.project_level(self.type) then
      -- we are a module, so become one!
      self.items = List()
      self.sections = List()
      self.items.by_name = {}
      self.sections.by_name = {}
      setmetatable(self,Module)
   elseif not doc.section_tag(self.type) then
      -- params are either a function's arguments, or a table's fields, etc.
      if self.type == 'function' then
         self.parameter = 'param'
         self.ret = read_del(tags,'return')
         self.raise = read_del(tags,'raise')
         if tags['local'] then
            self.type = 'lfunction'
         end
      else
         self.parameter = 'field'
      end
      local field = self.parameter
      local params = read_del(tags,field)
      -- use of macros like @string (which is short for '@tparam string')
      -- can lead to param tags associated with a table.
      if self.parameter == 'field' and tags.param then
         local tparams = read_del(tags,'param')
         if params then
            params:extend(tparams)
            List(self.modifiers.field):extend(self.modifiers.param)
         else
            params = tparams
            self.modifiers.field = self.modifiers.param
         end
      end
<<<<<<< HEAD
      local names, comments = List(), List()
      if params then
         for line in params:iter() do
            local name, comment = line :match('%s*([%w_%.:]+)(.*)')
            if not name then
               self:error("bad param name format '"..line.."'. Are you missing a parameter name?")
            end
            names:append(name)
=======
      local param_names, comments = List(), List()
      if params then
         for line in params:iter() do
            local name, comment = line:match('%s*([%w_%.:]+)(.*)')
            if not name then
               self:error("bad param name format '"..line.."'. Are you missing a parameter name?")
            end
            param_names:append(name)
>>>>>>> 2fb5d81a
            comments:append(comment)
         end
      end
      self.modifiers['return'] = self.modifiers['return'] or List()
      self.modifiers[field] = self.modifiers[field] or List()
<<<<<<< HEAD
      -- not all arguments may be commented: we use the formal arguments
      -- if available as the authoritative list, and warn if there's an inconsistency.
      if self.formal_args then
         local fargs = self.formal_args
         if not self.ret and fargs.return_comment then
            local retc = fargs.return_comment
            local type,rest = retc:match '([^:]+):(.*)'
            if type then
               self.modifiers['return']:append{type=type}
               retc = rest
            end
            self.ret = List{retc}
         end
         if #fargs ~= 0 then
            local pnames, pcomments = names, comments
            names, comments = List(),List()
=======
      -- we use the formal arguments (if available) as the authoritative list.
      -- If there are both params and formal args, then they must match;
      -- (A formal argument of ... may match any number of params at the end, however.)
      -- If there are formal args and no params, we see if the args have any suitable comments.
      -- Params may have subfields.
      local fargs, formal = self.formal_args
      if fargs then
         if #param_names == 0 then
            --docs may be embedded in argument comments; in either case, use formal arg names
            formal = List()
            if fargs.return_comment then
               local retc = self:parse_argument_comment(fargs.return_comment,'return')
               self.ret = List{retc}
            end
            for i, name in ipairs(fargs) do
               formal:append(name)
               comments:append(self:parse_argument_comment(fargs.comments[name],self.parameter))
            end
         elseif #fargs > 0 then
>>>>>>> 2fb5d81a
            local varargs = fargs[#fargs] == '...'
            if varargs then table.remove(fargs) end
            local k = 0
            for _,pname in ipairs(param_names) do
               local _,field = split_iden(pname)
               if not field then
                  k = k + 1
                  if k > #fargs then
                     if not varargs then
                        self:warning("extra param with no formal argument: "..quote(pname))
                     end
                  elseif pname ~= fargs[k] then
                     self:warning("param and formal argument name mismatch: "..quote(pname).." "..quote(fargs[k]))
                  end
               end
<<<<<<< HEAD
               names:append(name)
               local comment = pcomments[i]
               if not comment then
                  -- ldoc allows comments in the formal arg list to be used, if they aren't specified with @param
                  -- Further, these comments may start with a type followed by a colon, and are then equivalent
                  -- to a @tparam
                  comment = fargs.comments[name]
                  if comment then
                     comment = comment:gsub('^%-+%s*','')
                     local type,rest = comment:match '([^:]+):(.*)'
                     if type then
                        self.modifiers[field]:append {type = type}
                        comment = rest
                     end
                  end
               end
               comments:append (comment or '')
=======
>>>>>>> 2fb5d81a
            end
            if k < #fargs then
               for i = k+1,#fargs do
                  if fargs[i] ~= '...' then
                     self:warning("undocumented formal argument: "..quote(fargs[i]))
                  end
               end
            end
         end
      end

      -- the comments are associated with each parameter by
      -- adding name-value pairs to the params list (this is
      -- also done for any associated modifiers)
      -- (At this point we patch up any subparameter references)
      local pmods = self.modifiers[field]
      local params, fields = List()
      local original_names = formal and formal or param_names
      local names = List()
      self.subparams = {}
      for i,name in ipairs(original_names) do
         local pname,field = split_iden(name)
         if field then
            if not fields then
               fields = List()
               self.subparams[pname] = fields
            end
            fields:append(name)
         else
            names:append(name)
            params:append(name)
            fields = nil
         end

         params[name] = comments[i]
         if pmods then
            pmods[name] = pmods[i]
         end
      end
      self.params = params
      self.args = build_arg_list (names,pmods)
   end
end

-- ldoc allows comments in the formal arg list to be used, if they aren't specified with @param
-- Further, these comments may start with a type followed by a colon, and are then equivalent
-- to a @tparam
function Item:parse_argument_comment (comment,field)
   if comment then
      comment = comment:gsub('^%-+%s*','')
      local type,rest = comment:match '([^:]+):(.*)'
      if type then
         self.modifiers[field]:append {type = type}
         comment = rest
      end
   end
   return comment or ''
end

function split_iden (name)
   if name == '...' then return name end
   local pname,field = name:match('(.-)%.(.+)')
   if not pname then
      return name
   else
      return pname,field
   end
end

function build_arg_list (names,pmods)
   -- build up the string representation of the argument list,
   -- using any opt and optchain modifiers if present.
   -- For instance, '(a [, b])' if b is marked as optional
   -- with @param[opt] b
   local buffer, npending = { }, 0
   local function acc(x) table.insert(buffer, x) end
   -- a number of trailing [opt]s can be safely converted to [opt],[optchain],...
   if pmods then
      local m = pmods[#names]
      if m and m.opt then
         m.optchain = m.opt
         for i = #names-1,1,-1 do
            m = pmods[i]
            if not m or not m.opt then break end
            m.optchain = m.opt
         end
      end
   end
   for i = 1, #names  do
      local m = pmods and pmods[i]
      local opt
      if m then
         if not m.optchain then
            acc ((']'):rep(npending))
            npending=0
         end
         opt = m.optchain or m.opt
         if opt then
            acc(' [')
            npending=npending+1
         end
      end
      if i>1 then acc (', ') end
      acc(names[i])
      if opt and opt ~= true then acc('='..opt) end
   end
   acc ((']'):rep(npending))
   return  '('..table.concat(buffer)..')'
end

function Item:type_of_param(p)
   local mods = self.modifiers[self.parameter]
   if not mods then return '' end
   local mparam = rawget(mods,p)
   return mparam and mparam.type or ''
end

function Item:type_of_ret(idx)
   local rparam = self.modifiers['return'][idx]
   return rparam and rparam.type or ''
end

function Item:subparam(p)
   local subp = rawget(self.subparams,p)
   if subp then
      return subp,p
   else
      return {p},nil
   end
end

function Item:display_name_of(p)
   local pname,field = split_iden(p)
   if field then
      return field
   else
      return pname
   end
end

function Item:warning(msg)
   local file = self.file and self.file.filename
   if type(file) == 'table' then require 'pl.pretty'.dump(file); file = '?' end
   file = file or '?'
   io.stderr:write(file,':',self.lineno or '1',': ',self.name or '?',': ',msg,'\n')
   return nil
end

function Item:error(msg)
   self:warning(msg)
   os.exit(1)
end

Module.warning, Module.error = Item.warning, Item.error

-------- Resolving References -----------------

function Module:hunt_for_reference (packmod, modules)
   local mod_ref
   local package = self.package or ''
   repeat -- same package?
      local nmod = package..'.'..packmod
      mod_ref = modules.by_name[nmod]
      if mod_ref then break end -- cool
      package = split_dotted_name(package)
   until not package
   return mod_ref
end

local err = io.stderr

local function custom_see_references (s)
    for pat, action in pairs(see_reference_handlers) do
        if s:match(pat) then
            local label, href = action(s:match(pat))
            if not label then print('custom rule failed',s,pat,href) end
            return {href = href, label = label}
        end
    end
end

local function reference (s, mod_ref, item_ref)
   local name = item_ref and item_ref.name or ''
   -- this is deeply hacky; classes have 'Class ' prepended.
   if item_ref and doc.class_tag(item_ref.type) then
      name = 'Class_'..name
   end
   return {mod = mod_ref, name = name, label=s}
end

function Module:process_see_reference (s,modules)
   local mod_ref,fun_ref,name,packmod
   local ref = custom_see_references(s)
   if ref then return ref end
   if not s:match '^[%w_%.%:%-]+$' or not s:match '[%w_]$' then
      return nil, "malformed see reference: '"..s..'"'
   end
   -- is this a fully qualified module name?
   local mod_ref = modules.by_name[s]
   if mod_ref then return reference(s, mod_ref,nil) end
   -- module reference?
   mod_ref = self:hunt_for_reference(s, modules)
   if mod_ref then return mod_ref end
   -- method reference? (These are of form CLASS.NAME)
   fun_ref = self.items.by_name[s]
   if fun_ref then return reference(s,self,fun_ref) end
   -- otherwise, start splitting!
   local packmod,name = split_dotted_name(s) -- e.g. 'pl.utils','split'
   if packmod then -- qualified name
      mod_ref = modules.by_name[packmod] -- fully qualified mod name?
      if not mod_ref then
         mod_ref = self:hunt_for_reference(packmod, modules)
         if not mod_ref then
            local ref = global.lua_manual_ref(s)
            if ref then return ref end
            return nil,"module not found: "..packmod
         end
      end
      fun_ref = mod_ref.items.by_name[name]
      if fun_ref then
         return reference(s,mod_ref,fun_ref)
      else
         fun_ref = mod_ref.sections.by_name[name]
         if not fun_ref then
            return nil,"function or section not found: "..s.." in "..mod_ref.name
         else
            return reference(fun_ref.name:gsub('_',' '),mod_ref,fun_ref)
         end
      end
   else -- plain jane name; module in this package, function in this module
      mod_ref = modules.by_name[self.package..'.'..s]
      if mod_ref then return reference(s, mod_ref,nil) end
      fun_ref = self.items.by_name[s]
      if fun_ref then return reference(s, self,fun_ref)
      else
         local ref = global.lua_manual_ref (s)
         if ref then return ref end
         return nil, "function not found: "..s.." in this module"
      end
   end
end

-- resolving @see references. A word may be either a function in this module,
-- or a module in this package. A MOD.NAME reference is within this package.
-- Otherwise, the full qualified name must be used.
-- First, check whether it is already a fully qualified module name.
-- Then split it and see if the module part is a qualified module
-- and try look up the name part in that module.
-- If this isn't successful then try prepending the current package to the reference,
-- and try to to resolve this.
function Module:resolve_references(modules)
   local found = List()
   for item in self.items:iter() do
      local see = item.tags.see
      if see then -- this guy has @see references
         item.see = List()
         for s in see:iter() do
            local href, err = self:process_see_reference(s,modules)
            if href then
               item.see:append (href)
               found:append{item,s}
            elseif err then
               item:warning(err)
            end
         end
      end
   end
   -- mark as found, so we don't waste time re-searching
   for f in found:iter() do
      f[1].tags.see:remove_value(f[2])
   end
end

-- suppress the display of local functions and annotations.
-- This is just a placeholder hack until we have a more general scheme
-- for indicating 'private' content of a module.
function Module:mask_locals ()
   self.kinds['Local Functions'] = nil
   self.kinds['Annotations'] = nil
end

function Item:dump_tags (taglist)
   for tag, value in pairs(self.tags) do
      if not taglist or taglist[tag] then
         Item.warning(self,tag..' '..tostring(value))
      end
   end
end

function Module:dump_tags (taglist)
   Item.dump_tags(self,taglist)
   for item in self.items:iter() do
      item:dump_tags(taglist)
   end
end

--------- dumping out modules and items -------------

local function dump_tags (tags)
   if next(tags) then
      print 'tags:'
      for tag, value in pairs(tags) do
         print('\t',tag,value)
      end
   end
end

function Module:dump(verbose)
   if self.type ~= 'module' then return end
   print '----'
   print(self.type..':',self.name,self.summary)
   if self.description then print(self.description) end
   dump_tags (self.tags)
   for item in self.items:iter() do
      item:dump(verbose)
   end
end

-- make a text dump of the contents of this File object.
-- The level of detail is controlled by the 'verbose' parameter.
-- Primarily intended as a debugging tool.
function File:dump(verbose)
   for mod in self.modules:iter() do
      mod:dump(verbose)
   end
end

function Item:dump(verbose)
   local tags = self.tags
   local name = self.name
   if self.type == 'function' then
      name = name .. self.args
   end
   if verbose then
      print()
      print(self.type,name)
      print(self.summary)
      if self.description and self.description:match '%S' then
         print 'description:'
         print(self.description)
      end
      if #self.params > 0 then
         print 'parameters:'
         for _,p in ipairs(self.params) do
            print('',p,self.params[p])
         end
      end
      if self.ret and #self.ret > 0 then
         print 'returns:'
         for _,r in ipairs(self.ret) do
            print('',r)
         end
      end
      dump_tags(self.tags)
   else
      print('* '..name..' - '..self.summary)
   end
end

function doc.filter_objects_through_function(filter, module_list)
   local quit, quote = utils.quit, tools.quote
   if filter == 'dump' then filter = 'pl.pretty.dump' end
   local mod,name = tools.split_dotted_name(filter)
   local ok,P = pcall(require,mod)
   if not ok then quit("cannot find module "..quote(mod)) end
   local ok,f = pcall(function() return P[name] end)
   if not ok or type(f) ~= 'function' then quit("dump module: no function "..quote(name)) end

   -- clean up some redundant and cyclical references--
   module_list.by_name = nil
   for mod in module_list:iter() do
      mod.kinds = nil
      mod.file = mod.file.filename
      for item in mod.items:iter() do
         item.module = nil
         item.file = nil
         item.formal_args = nil
         item.tags['return'] = nil
         item.see = nil
      end
      mod.items.by_name = nil
   end

   local ok,err = pcall(f,module_list)
   if not ok then quit("dump failed: "..err) end
end

return doc
<|MERGE_RESOLUTION|>--- conflicted
+++ resolved
@@ -24,13 +24,8 @@
    param = 'M', see = 'M', usage = 'ML', ['return'] = 'M', field = 'M', author='M';
    class = 'id', name = 'id', pragma = 'id', alias = 'id', within = 'id',
    copyright = 'S', summary = 'S', description = 'S', release = 'S', license = 'S',
-<<<<<<< HEAD
-   fixme = 'S', todo = 'S', warning = 'S', raise = 'S',
-   ['local'] = 'N', export = 'N', private = 'N', constructor = 'N';
-=======
    fixme = 'S', todo = 'S', warning = 'S', raise = 'S', charset = 'S',
    ['local'] = 'N', export = 'N', private = 'N', constructor = 'N', static = 'N';
->>>>>>> 2fb5d81a
    -- project-level
    module = 'T', script = 'T', example = 'T', topic = 'T', submodule='T',
    -- module-level
@@ -199,11 +194,7 @@
    local function add_section (item, display_name)
       display_name = display_name or item.display_name
       this_mod.section = item
-<<<<<<< HEAD
-      this_mod.kinds:add_kind(display_name,display_name)
-=======
       this_mod.kinds:add_kind(display_name,display_name..' ',nil,item)
->>>>>>> 2fb5d81a
       this_mod.sections:append(item)
       this_mod.sections.by_name[display_name:gsub('%A','_')] = item
    end
@@ -224,8 +215,6 @@
          if item.type == 'module' then
             -- if name is 'package.mod', then mod_name is 'mod'
             package,mname = split_dotted_name(this_mod.name)
-<<<<<<< HEAD
-=======
             if self.args.merge then
                local mod,mf = find_module_in_files(item.name)
                if mod then
@@ -238,7 +227,6 @@
                   submodule = true
                end
             end
->>>>>>> 2fb5d81a
          elseif item.type == 'submodule' then
             local mf
             submodule = true
@@ -312,14 +300,6 @@
             if this_mod.section then
                local this_section = this_mod.section
                item.section = this_section.display_name
-<<<<<<< HEAD
-               -- if it was a class, then the name should be 'Class:foo'
-               local stype = this_section.type
-               if doc.class_tag(stype) then
-                  local prefix = this_section.name .. (not item.tags.constructor and ':' or '.')
-                  if not has_prefix(item.name,prefix) then
-                     item.name =  prefix .. item.name
-=======
                -- if it was a class, then if the name is unqualified then it becomes
                -- 'Class:foo' (unless flagged as being a constructor, static or not a function)
                local stype = this_section.type
@@ -328,7 +308,6 @@
                      local class = this_section.name
                      local static = item.tags.constructor or item.tags.static or item.type ~= 'function'
                      item.name = class..(not static and ':' or '.')..item.name
->>>>>>> 2fb5d81a
                   end
                   if stype == 'factory'  then
                      if item.tags.private then to_be_removed = true
@@ -340,11 +319,7 @@
                      end
                   end
                end
-<<<<<<< HEAD
-               section_description = this_section.description
-=======
                section_description = this_section.summary..' '..this_section.description
->>>>>>> 2fb5d81a
             elseif item.tags.within then
                section_description = item.tags.within
                item.section = section_description
@@ -404,21 +379,13 @@
    end
    for tag in iter(tags) do
       self:set_tag(tag,tags[tag])
-<<<<<<< HEAD
-=======
    end
 end
 
 function Item:add_to_description (rest)
    if type(rest) == 'string' then
       self.description = (self.description or '') .. rest
->>>>>>> 2fb5d81a
-   end
-   --for tag,value in pairs(tags) do print('tag',tag,value) end
-end
-
-function Item:add_to_description (rest)
-   self.description = (self.description or '') .. rest
+   end
 end
 
 function Item:set_tag (tag,value)
@@ -438,16 +405,6 @@
       end
       self.tags[tag] = value
    elseif ttype == TAG_ID then
-<<<<<<< HEAD
-      --print('id',tag,value)
-      if type(value) ~= 'string' then
-         -- such tags are _not_ multiple, e.g. name
-         self:error("'"..tag.."' cannot have multiple values")
-      else
-         local id, rest = tools.extract_identifier(value)
-         self.tags[tag] = id
-         self:add_to_description(rest)
-=======
       local modifiers
       if type(value) == 'table' then
          if value.append then -- it was a List!
@@ -456,7 +413,6 @@
          end
          value = value[1]
          modifiers = value.modifiers
->>>>>>> 2fb5d81a
       end
       if value == nil then self:error("Tag without value: "..tag) end
       local id, rest = tools.extract_identifier(value)
@@ -589,16 +545,6 @@
             self.modifiers.field = self.modifiers.param
          end
       end
-<<<<<<< HEAD
-      local names, comments = List(), List()
-      if params then
-         for line in params:iter() do
-            local name, comment = line :match('%s*([%w_%.:]+)(.*)')
-            if not name then
-               self:error("bad param name format '"..line.."'. Are you missing a parameter name?")
-            end
-            names:append(name)
-=======
       local param_names, comments = List(), List()
       if params then
          for line in params:iter() do
@@ -607,30 +553,11 @@
                self:error("bad param name format '"..line.."'. Are you missing a parameter name?")
             end
             param_names:append(name)
->>>>>>> 2fb5d81a
             comments:append(comment)
          end
       end
       self.modifiers['return'] = self.modifiers['return'] or List()
       self.modifiers[field] = self.modifiers[field] or List()
-<<<<<<< HEAD
-      -- not all arguments may be commented: we use the formal arguments
-      -- if available as the authoritative list, and warn if there's an inconsistency.
-      if self.formal_args then
-         local fargs = self.formal_args
-         if not self.ret and fargs.return_comment then
-            local retc = fargs.return_comment
-            local type,rest = retc:match '([^:]+):(.*)'
-            if type then
-               self.modifiers['return']:append{type=type}
-               retc = rest
-            end
-            self.ret = List{retc}
-         end
-         if #fargs ~= 0 then
-            local pnames, pcomments = names, comments
-            names, comments = List(),List()
-=======
       -- we use the formal arguments (if available) as the authoritative list.
       -- If there are both params and formal args, then they must match;
       -- (A formal argument of ... may match any number of params at the end, however.)
@@ -650,7 +577,6 @@
                comments:append(self:parse_argument_comment(fargs.comments[name],self.parameter))
             end
          elseif #fargs > 0 then
->>>>>>> 2fb5d81a
             local varargs = fargs[#fargs] == '...'
             if varargs then table.remove(fargs) end
             local k = 0
@@ -666,26 +592,6 @@
                      self:warning("param and formal argument name mismatch: "..quote(pname).." "..quote(fargs[k]))
                   end
                end
-<<<<<<< HEAD
-               names:append(name)
-               local comment = pcomments[i]
-               if not comment then
-                  -- ldoc allows comments in the formal arg list to be used, if they aren't specified with @param
-                  -- Further, these comments may start with a type followed by a colon, and are then equivalent
-                  -- to a @tparam
-                  comment = fargs.comments[name]
-                  if comment then
-                     comment = comment:gsub('^%-+%s*','')
-                     local type,rest = comment:match '([^:]+):(.*)'
-                     if type then
-                        self.modifiers[field]:append {type = type}
-                        comment = rest
-                     end
-                  end
-               end
-               comments:append (comment or '')
-=======
->>>>>>> 2fb5d81a
             end
             if k < #fargs then
                for i = k+1,#fargs do
@@ -825,6 +731,7 @@
       return pname
    end
 end
+
 
 function Item:warning(msg)
    local file = self.file and self.file.filename
