---------
-- General utility functions for ldoc
-- @module tools

local class = require 'pl.class'
local List = require 'pl.List'
local path = require 'pl.path'
local utils = require 'pl.utils'
local tablex = require 'pl.tablex'
local stringx = require 'pl.stringx'
local dir = require 'pl.dir'
local tools = {}
local M = tools
local append = table.insert
local lexer = require 'ldoc.lexer'
local quit = utils.quit
local lfs = require 'lfs'

-- this constructs an iterator over a list of objects which returns only
-- those objects where a field has a certain value. It's used to iterate
-- only over functions or tables, etc.
-- (something rather similar exists in LuaDoc)
function M.type_iterator (list,field,value)
   return function()
      local i = 1
      return function()
         local val = list[i]
         while val and val[field] ~= value do
            i = i + 1
            val = list[i]
         end
         i = i + 1
         if val then return val end
      end
   end
end

-- KindMap is used to iterate over a set of categories, called _kinds_,
-- and the associated iterator over all items in that category.
-- For instance, a module contains functions, tables, etc and we will
-- want to iterate over these categories in a specified order:
--
--  for kind, items in module.kinds() do
--    print('kind',kind)
--    for item in items() do print(item.name) end
--  end
--
-- The kind is typically used as a label or a Title, so for type 'function' the
-- kind is 'Functions' and so on.

local KindMap = class()
M.KindMap = KindMap

-- calling a KindMap returns an iterator. This returns the kind, the iterator
-- over the items of that type, and the actual type tag value.
function KindMap:__call ()
   local i = 1
   local klass = self.klass
   return function()
      local kind = klass.kinds[i]
      if not kind then return nil end -- no more kinds
      while not self[kind] do
         i = i + 1
         kind = klass.kinds[i]
         if not kind then return nil end
      end
      i = i + 1
      local type = klass.types_by_kind [kind].type
      return kind, self[kind], type
   end
end

function KindMap:put_kind_first (kind)
   -- find this kind in our kind list
   local kinds = self.klass.kinds,kind
   local idx = tablex.find(kinds,kind)
   -- and swop with the start!
   if idx then
      kinds[1],kinds[idx] = kinds[idx],kinds[1]
   end
end

function KindMap:type_of (item)
   local klass = self.klass
   local kind = klass.types_by_tag[item.type]
   return klass.types_by_kind [kind]
end

function KindMap:get_section_description (kind)
   return self.klass.descriptions[kind]
end

function KindMap:get_item (kind)
   return self.klass.items_by_kind[kind]
end

-- called for each new item. It does not actually create separate lists,
-- (although that would not break the interface) but creates iterators
-- for that item type if not already created.
function KindMap:add (item,items,description)
   local group = item[self.fieldname] -- which wd be item's type or section
   local kname = self.klass.types_by_tag[group] -- the kind name
   if not self[kname] then
      self[kname] = M.type_iterator (items,self.fieldname,group)
      self.klass.descriptions[kname] = description
   end
   item.kind = kname:lower()
end

-- KindMap has a 'class constructor' which is used to modify
-- any new base class.
function KindMap._class_init (klass)
   klass.kinds = {} -- list in correct order of kinds
   klass.types_by_tag = {} -- indexed by tag
   klass.types_by_kind = {} -- indexed by kind
   klass.descriptions = {} -- optional description for each kind
   klass.items_by_kind = {}  -- some kinds are items
end


<<<<<<< HEAD
function KindMap.add_kind (klass,tag,kind,subnames)
   if not klass.types_by_kind[kind] then
      klass.types_by_tag[tag] = kind
      klass.types_by_kind[kind] = {type=tag,subnames=subnames}
=======
function KindMap.add_kind (klass,tag,kind,subnames,item)
   if not klass.types_by_kind[kind] then
      klass.types_by_tag[tag] = kind
      klass.types_by_kind[kind] = {type=tag,subnames=subnames}
      if item then
         klass.items_by_kind[kind] = item
      end
>>>>>>> 2fb5d81a
      append(klass.kinds,kind)
   end
end


----- some useful utility functions ------

function M.module_basepath()
   local lpath = List.split(package.path,';')
   for p in lpath:iter() do
      local p = path.dirname(p)
      if path.isabs(p) then
         return p
      end
   end
end

-- split a qualified name into the module part and the name part,
-- e.g 'pl.utils.split' becomes 'pl.utils' and 'split'
function M.split_dotted_name (s)
   local s1,s2 = path.splitext(s)
   if s2=='' then return nil
   else  return s1,s2:sub(2)
   end
end

-- expand lists of possibly qualified identifiers
-- given something like {'one , two.2','three.drei.drie)'}
-- it will output {"one","two.2","three.drei.drie"}
function M.expand_comma_list (ls)
   local new_ls = List()
   for s in ls:iter() do
      s = s:gsub('[^%.:%-%w_]*$','')
      if s:find ',' then
         new_ls:extend(List.split(s,'%s*,%s*'))
      else
         new_ls:append(s)
      end
   end
   return new_ls
end

-- grab lines from a line iterator `iter` until the line matches the pattern.
-- Returns the joined lines and the line, which may be nil if we run out of
-- lines.
function M.grab_while_not(iter,pattern)
   local line = iter()
   local res = {}
   while line and not line:match(pattern) do
      append(res,line)
      line = iter()
   end
   res = table.concat(res,'\n')
   return res,line
end


function M.extract_identifier (value)
   return value:match('([%.:%-_%w]+)(.*)$')
end

function M.strip (s)
   return s:gsub('^%s+',''):gsub('%s+$','')
end

function M.check_directory(d)
   if not path.isdir(d) then
      lfs.mkdir(d)
   end
end

function M.check_file (f,original)
   if not path.exists(f) or path.getmtime(original) > path.getmtime(f) then
      local text,err = utils.readfile(original)
      if text then
         text,err = utils.writefile(f,text)
      end
      if err then
         quit("Could not copy "..original.." to "..f)
      end
   end
end

function M.writefile(name,text)
   local ok,err = utils.writefile(name,text)
   if err then quit(err) end
end

function M.name_of (lpath)
   local ext
   lpath,ext = path.splitext(lpath)
   return lpath
end

function M.this_module_name (basename,fname)
   local ext
   if basename == '' then
      return M.name_of(fname)
   end
   basename = path.abspath(basename)
   if basename:sub(-1,-1) ~= path.sep then
      basename = basename..path.sep
   end
   local lpath,cnt = fname:gsub('^'..utils.escape(basename),'')
   --print('deduce',lpath,cnt,basename)
   if cnt ~= 1 then quit("module(...) name deduction failed: base "..basename.." "..fname) end
   lpath = lpath:gsub(path.sep,'.')
   return (M.name_of(lpath):gsub('%.init$',''))
end

function M.find_existing_module (name, dname, searchfn)
   local fullpath,lua = searchfn(name)
   local mod = true
   if not fullpath then -- maybe it's a function reference?
      -- try again with the module part
      local  mpath,fname = M.split_dotted_name(name)
      if mpath then
         fullpath,lua = searchfn(mpath)
      else
         fullpath = nil
      end
      if not fullpath then
         return nil, "module or function '"..dname.."' not found on module path"
      else
         mod = fname
      end
   end
   if not lua then return nil, "module '"..name.."' is a binary extension" end
   return fullpath, mod
end

function M.lookup_existing_module_or_function (name, docpath)
   -- first look up on the Lua module path
   local on_docpath
   local fullpath, mod = M.find_existing_module(name,name,path.package_path)
   -- no go; but see if we can find it on the doc path
   if not fullpath then
      fullpath, mod = M.find_existing_module("ldoc.builtin." .. name,name,path.package_path)
      on_docpath = true
--~       fullpath, mod = M.find_existing_module(name, function(name)
--~          local fpath = package.searchpath(name,docpath)
--~          return fpath,true  -- result must always be 'lua'!
--~       end)
   end
   return fullpath, mod, on_docpath -- `mod` can be the error message
end


--------- lexer tools -----

local tnext = lexer.skipws

local function type_of (tok) return tok and tok[1] or 'end' end
local function value_of (tok) return tok[2] end

-- This parses Lua formal argument lists. It will return a list of argument
-- names, which also has a comments field, which will contain any commments
-- following the arguments. ldoc will use these in addition to explicit
-- param tags.

function M.get_parameters (tok,endtoken,delim)
   tok = M.space_skip_getter(tok)
   local args = List()
   args.comments = {}
   local ltl = lexer.get_separated_list(tok,endtoken,delim)

   if not ltl or not ltl[1] or #ltl[1] == 0 then return args end -- no arguments

   local function strip_comment (text)
      return text:match("%s*%-%-+%s*(.*)")
   end

   local function set_comment (idx,tok)
      local text = stringx.rstrip(value_of(tok))
      text = strip_comment(text)
      local arg = args[idx]
      local current_comment = args.comments[arg]
      if current_comment then
        text = current_comment .. " " .. text
      end
      args.comments[arg] = text
   end

   for i = 1,#ltl do
      local tl = ltl[i] -- token list for argument
      if #tl > 0 then
         local j = 1
         if type_of(tl[1]) == 'comment' then
            -- the comments for the i-1 th arg are in the i th arg...
            if i > 1 then
               while type_of(tl[j]) == 'comment' do
                  set_comment(i-1,tl[j])
                  j = j + 1
               end
            else -- first comment however is for the function return comment!
               args.return_comment = strip_comment(value_of(tl[i]))
               j = j + 1
            end
            if #tl > 1 then
               args:append(value_of(tl[j]))
            end
         else
            args:append(value_of(tl[1]))
         end
         if i == #ltl and #tl > 1 then
            while j <= #tl and type_of(tl[j]) ~= 'comment' do
               j = j + 1
            end
            if j > #tl then break end -- was no comments!
            while type_of(tl[j]) == 'comment' do
               set_comment(i,tl[j])
               j = j + 1
            end
         end
      else
         return nil,"empty argument"
      end
   end

   ----[[
   -- we had argument comments
   -- but the last one may be outside the parens! (Geoff style)
   -- (only try this stunt if it's a function parameter list!)
   if (not endtoken or endtoken == ')') and (#args > 0 or next(args.comments)) then
      local n = #args
      local last_arg = args[n]
      if not args.comments[last_arg] then
         while true do
            local t = {tok()}
            if type_of(t) == 'comment' then
               set_comment(n,t)
            else
               break
            end
         end
      end
   end
   --]]
   return args
end

-- parse a Lua identifier - contains names separated by . and :.
function M.get_fun_name (tok,first)
   local res = {}
   local t,name,sep
   if not first then
      t,name = tnext(tok)
   else
      t,name = 'iden',first
   end
   if t ~= 'iden' then return nil end
   t,sep = tnext(tok)
   while sep == '.' or sep == ':' do
      append(res,name)
      append(res,sep)
      t,name = tnext(tok)
      t,sep = tnext(tok)
   end
   append(res,name)
   return table.concat(res),t,sep
end

-- space-skipping version of token iterator
function M.space_skip_getter(tok)
   return function ()
      local t,v = tok()
      while t and t == 'space' do
         t,v = tok()
      end
      return t,v
   end
end

function M.quote (s)
   return "'"..s.."'"
end

-- The PL Lua lexer does not do block comments
-- when used in line-grabbing mode, so this function grabs each line
-- until we meet the end of the comment
function M.grab_block_comment (v,tok,patt)
   local res = {v}
   repeat
      v = lexer.getline(tok)
      if v:match (patt) then break end
      append(res,v)
      append(res,'\n')
   until false
   res = table.concat(res)
   --print(res)
   return 'comment',res
end

local prel = path.normcase('/[^/]-/%.%.')


function M.abspath (f)
   local count
   local res = path.normcase(path.abspath(f))
   while true do
      res,count = res:gsub(prel,'')
      if count == 0 then break end
   end
   return res
end

function M.process_file_list (list, mask, operation, ...)
   local exclude_list = list.exclude and M.files_from_list(list.exclude, mask)
   local function process (f,...)
      f = M.abspath(f)
      if not exclude_list or exclude_list and exclude_list:index(f) == nil then
         operation(f, ...)
      end
   end
   for _,f in ipairs(list) do
      if path.isdir(f) then
         local files = List(dir.getallfiles(f,mask))
         for f in files:iter() do
            process(f,...)
         end
      elseif path.isfile(f) then
         process(f,...)
      else
         quit("file or directory does not exist: "..M.quote(f))
      end
   end
end

function M.files_from_list (list, mask)
   local excl = List()
   M.process_file_list (list, mask, function(f)
      excl:append(f)
   end)
   return excl
end



return tools<|MERGE_RESOLUTION|>--- conflicted
+++ resolved
@@ -118,12 +118,6 @@
 end
 
 
-<<<<<<< HEAD
-function KindMap.add_kind (klass,tag,kind,subnames)
-   if not klass.types_by_kind[kind] then
-      klass.types_by_tag[tag] = kind
-      klass.types_by_kind[kind] = {type=tag,subnames=subnames}
-=======
 function KindMap.add_kind (klass,tag,kind,subnames,item)
    if not klass.types_by_kind[kind] then
       klass.types_by_tag[tag] = kind
@@ -131,7 +125,6 @@
       if item then
          klass.items_by_kind[kind] = item
       end
->>>>>>> 2fb5d81a
       append(klass.kinds,kind)
    end
 end
