-- parsing code for doc comments

local List = require 'pl.List'
local Map = require 'pl.Map'
local stringio = require 'pl.stringio'
local lexer = require 'ldoc.lexer'
local tools = require 'ldoc.tools'
local doc = require 'ldoc.doc'
local Item,File = doc.Item,doc.File

-- This functionality is only needed for UML support.
-- If this does not load it will only trigger a failure
-- if the UML syntax was detected.
local bOk, http   = pcall( require, "socket.http")
local mime        = nil
if bOk == false then
   http = nil
else
   bOk, mime   = pcall( require, "mime")
   if bOk == false then
      mime = nil
   end
end


------ Parsing the Source --------------
-- This uses the lexer from PL, but it should be possible to use Peter Odding's
-- excellent Lpeg based lexer instead.

local parse = {}

local tnext, append = lexer.skipws, table.insert

-- a pattern particular to LuaDoc tag lines: the line must begin with @TAG,
-- followed by the value, which may extend over several lines.
local luadoc_tag = '^%s*@(%a+)'
local luadoc_tag_value = luadoc_tag..'(.*)'
local luadoc_tag_mod_and_value = luadoc_tag..'%[(.*)%](.*)'

-- assumes that the doc comment consists of distinct tag lines
<<<<<<< HEAD
function parse_at_tags(text)
=======
local function parse_at_tags(text)
>>>>>>> 2fb5d81a
   local lines = stringio.lines(text)
   local preamble, line = tools.grab_while_not(lines,luadoc_tag)
   local tag_items = {}
   local follows
   while line do
      local tag, mod_string, rest = line :match(luadoc_tag_mod_and_value)
      if not tag then tag, rest = line :match (luadoc_tag_value) end
      local modifiers
      if mod_string then
         modifiers  = { }
         for x in mod_string :gmatch "[^,]+" do
            local k, v = x :match "^([^=]+)=(.*)$"
            if not k then k, v = x, true end -- wuz x, x
            modifiers[k] = v
         end
      end
      -- follows: end of current tag
      -- line: beginning of next tag (for next iteration)
      follows, line = tools.grab_while_not(lines,luadoc_tag)
      append(tag_items,{tag, rest .. '\n' .. follows, modifiers})
   end
   return preamble,tag_items
end

--local colon_tag = '%s*(%a+):%s'
local colon_tag = '%s*(%S-):%s'
local colon_tag_value = colon_tag..'(.*)'

<<<<<<< HEAD
function parse_colon_tags (text)
=======
local function parse_colon_tags (text)
>>>>>>> 2fb5d81a
   local lines = stringio.lines(text)
   local preamble, line = tools.grab_while_not(lines,colon_tag)
   local tag_items, follows = {}
   while line do
      local tag, rest = line:match(colon_tag_value)
      follows, line = tools.grab_while_not(lines,colon_tag)
      local value = rest .. '\n' .. follows
      if tag:match '^[%?!]' then
         tag = tag:gsub('^!','')
         value = tag .. ' ' .. value
         tag = 'tparam'
      end
      append(tag_items,{tag, value})
   end
   return preamble,tag_items
end

<<<<<<< HEAD
=======
-- Tags are stored as an ordered map
>>>>>>> 2fb5d81a
local Tags = {}
Tags.__index = Tags

function Tags.new (t)
   t._order = List()
   return setmetatable(t,Tags)
end

function Tags:add (tag,value)
<<<<<<< HEAD
   self[tag] = value
   --print('adding',tag,value)
=======
   rawset(self,tag,value)
>>>>>>> 2fb5d81a
   self._order:append(tag)
end

function Tags:iter ()
   return self._order:iter()
end

<<<<<<< HEAD
-- Used to preprocess the tag text prior to extracting
-- tags.  This allows us to replace tags with other text.
-- For example, we embed images into the document.
local function preprocess_tag_strings( s )

   local function create_embedded_image( filename, fileType )

      local html = ""

      if mime == nil then
         local errStr = "LDoc error, Lua socket/mime module needed for UML"
         -- Just log the error in the doc
         html = "<b><u>"..errStr.."</u></b>"
         print(errStr)
         return html
      end

      if fileType == nil then
         fileType = "png"
      end

      -- Now open the new image file and embed it
      -- into the text as an HTML image
      local fp = io.open( filename, "rb" )
      if fp then

         -- This could be more efficient instead of
         -- reading all since the definitions are
         -- typically small this will work for now
         local img = fp:read("*all")
         fp:close()

         html = string.format( '<img src="data:image/%s;base64,%s" />', fileType, mime.b64( img ) )
      else
         local errStr = string.format("LDoc error opening %s image file: %q", fileType, filename)
         -- Just log the error in the doc
         html = "<br><br><b><u>"..errStr.."</u></b><br><br>"
         print(errStr)
      end

      return html
   end

   local function create_embedded_syntax( filename, syntaxStyle )

      local html = ""

      -- Now open the new syntax file and create an HTML version
      local fp = io.open( filename, "rb" )
      if fp then

         -- This could be more efficient instead of
         -- reading all since the definitions are
         -- typically small this will work for now
         local uml = fp:read("*all")
         fp:close()

         -- The '@' will trigger an error for unknown tag,
         -- so just remove them, it will still be understood
         uml = string.gsub(uml, "@startuml", "")
         uml = string.gsub(uml, "@enduml", "")

         uml = string.gsub(uml, "&", "&amp;")
         uml = string.gsub(uml, "<", "&lt;")
         uml = string.gsub(uml, ">", "&gt;")
         uml = string.gsub(uml, ">", "&gt;")

         -- TODO: Needs work because the style needs to be cleared
         if syntaxStyle == "left" then
            html = string.format( '<pre alt="" style="float: left; margin-right: 5px;">\n%s\n</pre>',  uml)
         elseif syntaxStyle == "right" then
            html = string.format( '<pre alt="" style="float: right; margin-right: 5px;">\n%s\n</pre>',  uml)
         else
            html = string.format( '<pre>\n%s\n</pre>',  uml)
         end

      else
         local errStr = string.format("LDoc error opening UML file: %q", filename)
         -- Just log the error in the doc
         html = "<br><br><b><u>"..errStr.."</u></b><br><br>"
         print(errStr)
      end

      return html
   end

   ----------------------------------------------------------
   -- Embedded UML
   ------------------
   local epos
   local execPath = "plantuml %s"
   local spos     = string.find(s, "@startuml")
   if spos then
      _, epos = string.find(s, "@enduml", spos+1)
   end

   while spos and epos do

      local uml_filename = os.tmpname()
      local img_filename = uml_filename
      local sUml         = string.sub(s,spos,epos) -- UML definition text

      -- Grab the text before and after the UML definition
      local preStr        = string.sub(s, 1, spos-1)
      local postStr       = string.sub(s, epos+1)
      local fileType      = "png"
      local showSyntax    = "none"
      local fp            = io.open( uml_filename, "w" )
      local html          = ""
      local cacheFileName = nil
      local sEmbedImage   = "true"

      --Add support for optional formatting in a json format
      if string.sub( sUml, 10,10 ) == "{" then
         local sFmt = string.match( sUml, ".*{(.*)}" )

         -- Remove the formatter
         sUml = string.gsub( sUml, ".*}", "@startuml" )

         -- To avoid adding the dependency of JSON we will
         -- parse what we need.

         -- "exec":"path"
         -- This allows you to alter the UML generation engine and path for execution
         -- Path should have a %s for filename placement.
         execPath = string.match(sFmt, '.-"exec"%s-:%s-"(.*)".-') or execPath

         -- "removeTags":true
         -- if true, the @startuml and @enduml are removed, this
         -- makes it possible to support other UML parsers.
         sRemoveTags = string.match(sFmt, '.-"removeTags"%s-:%s-(%a*).-')
         if sRemoveTags == "true" then
            sUml = string.gsub( sUml, "^%s*@startuml", "" )
            sUml = string.gsub( sUml, "@enduml%s*$", "" )
         end

         -- "fileType":"gif"
         -- This defines a different file type that is generated by
         -- the UML parsers.
         fileType = string.match(sFmt, '.-"fileType"%s-:%s-"(.-)".-') or fileType

         -- "cacheFile":"path"
         -- specify where to save the image.  This will NOT embed the image
         -- but will save the file to this path/filename.
         cacheFileName = string.match(sFmt, '.-"cacheFile"%s-:%s-"(.-)".-')
         if cacheFileName then
            -- by default we will not embed when image is cached
            -- use "forceEmbed" to override this option
            sEmbedImage = "false"
         end

         -- "showSyntax":"left"|"right"|"above"|"below"|"none"[default]
         -- By using this option you can specify that you also want the
         -- syntax to be shown: "left"|"right"|"above"|"below".  "none"
         -- is the same as not specifying this option.
         showSyntax = string.match(sFmt, '.-"showSyntax"%s-:%s-"(.-)".-') or showSyntax

         -- "forceEmbed":true
         -- if true, this will still embed the image even if the "cacheFile"
         -- option is enabled.  This makes it possible to cache AND embed
         -- the images.
         sEmbedImage = string.match(sFmt, '.-"forceEmbed"%s-:%s-(%a*).-') or sEmbedImage

      end

      if fp then
         -- write the UML text to a file
         fp:write( sUml )
         fp:close()

         -- create the diagram, overwrites the existing file
         -- This will generate a PNG filename
         os.execute( string.format(execPath, uml_filename ) )

         -- filename will now be the output name from the previous plantuml excecution
         img_filename = string.format("%s.%s", uml_filename, (fileType or "png"))

         if cacheFileName then

            -- Save the image to a specific location which we
            -- do not remove, nor embed in the HTML
            os.rename( img_filename, cacheFileName)

            if sEmbedImage == "true" then
               -- create the embedded text for the image
               html = create_embedded_image( cacheFileName, fileType )
            end

         elseif sEmbedImage == "true" then
            -- create the embedded text for the image
            html = create_embedded_image( img_filename, fileType )

            os.remove( img_filename ) -- this is the PNG from plantUml

         else
            os.remove( img_filename ) -- this is the PNG from plantUml
         end

         if showSyntax and showSyntax ~= "none" then

            local umlSyntax = create_embedded_syntax( uml_filename, showSyntax )

            if showSyntax == "above" then
               html = umlSyntax.."<br>"..html
            elseif showSyntax == "below" then
               html = html.."<br>"..umlSyntax
            else
               html = html..umlSyntax
            end

         end

         os.remove( uml_filename ) -- this is the UML

      else
         local errStr = "LDoc error creating UML temp file"
         -- Just log the error in the doc
         html = "<br><br><b><u>"..errStr.."</u></b><br><br>"
         print(errStr)
      end

      s = preStr..html..postStr

      spos = string.find(s, "@startuml", #preStr+#html+1)
      if spos then
         _, epos = string.find(s, "@enduml",spos+1)
      end

   end -- embed UML

   ----------------------------------------------------------
   -- Embedded Image
   ------------------
   local filename = string.match(s, '@embed{"(.-)"}')
   while filename do

      local fileType = string.match(filename, "%.(.*)$")

      -- create the embedded text for the image
      html = create_embedded_image( filename, fileType )

      -- Replace the first occurance
      s = string.gsub(s, "@embed{.-}", html, 1)

      filename = string.match(s, '@embed{"(.-)"}')

   end -- embedded image

   return s

end -- preprocess_tag_strings

=======
>>>>>>> 2fb5d81a
-- This takes the collected comment block, and uses the docstyle to
-- extract tags and values.  Assume that the summary ends in a period or a question
-- mark, and everything else in the preamble is the description.
-- If a tag appears more than once, then its value becomes a list of strings.
-- Alias substitution and @TYPE NAME shortcutting is handled by Item.check_tag
local function extract_tags (s,args)
   local preamble,tag_items
   if s:match '^%s*$' then return {} end
<<<<<<< HEAD
   if not args.nocolon and s:match ':%s' and not s:match '@%a' then
      preamble,tag_items = parse_colon_tags(s)
   else
      s = preprocess_tag_strings( s )
=======
   if args.colon then --and s:match ':%s' and not s:match '@%a' then
      preamble,tag_items = parse_colon_tags(s)
   else
>>>>>>> 2fb5d81a
      preamble,tag_items = parse_at_tags(s)
   end
   local strip = tools.strip
   local summary, description = preamble:match('^(.-[%.?])(%s.+)')
   if not summary then
      -- perhaps the first sentence did not have a . or ? terminating it.
      -- Then try split at linefeed
      summary, description = preamble:match('^(.-\n\n)(.+)')
      if not summary then
         summary = preamble
      end
   end  --  and strip(description) ?
   local tags = Tags.new{summary=summary and strip(summary) or '',description=description or ''}
   for _,item in ipairs(tag_items) do
      local tag, value, modifiers = Item.check_tag(tags,unpack(item))
      -- treat multiline values more gently..
      if not value:match '\n[^\n]+\n' then
         value = strip(value)
      end

      if modifiers then value = { value, modifiers=modifiers } end
      local old_value = tags[tag]

      if not old_value then -- first element
         tags:add(tag,value)
      elseif type(old_value)=='table' and old_value.append then -- append to existing list
         old_value :append (value)
      else -- upgrade string->list
         tags:add(tag,List{old_value, value})
      end
   end
   return tags --Map(tags)
end

local _xpcall = xpcall
if true then
   _xpcall = function(f) return true, f() end
end



-- parses a Lua or C file, looking for ldoc comments. These are like LuaDoc comments;
-- they start with multiple '-'. (Block commments are allowed)
-- If they don't define a name tag, then by default
-- it is assumed that a function definition follows. If it is the first comment
-- encountered, then ldoc looks for a call to module() to find the name of the
-- module if there isn't an explicit module name specified.

local function parse_file(fname, lang, package, args)
   local line,f = 1
   local F = File(fname)
   local module_found, first_comment = false,true
   local current_item, module_item

<<<<<<< HEAD
=======
   F.args = args

>>>>>>> 2fb5d81a
   F.base = package

   local tok,f = lang.lexer(fname)
   if not tok then return nil end

    local function lineno ()
      return tok:lineno()
    end

   local function filename () return fname end

   function F:warning (msg,kind,line)
      kind = kind or 'warning'
      line = line or lineno()
      io.stderr:write(fname..':'..line..': '..msg,'\n')
   end

   function F:error (msg)
      self:warning(msg,'error')
      io.stderr:write('LDoc error\n')
      os.exit(1)
   end

   local function add_module(tags,module_found,old_style)
      tags:add('name',module_found)
      tags:add('class','module')
      local item = F:new_item(tags,lineno())
      item.old_style = old_style
      module_item = item
   end

   local mod
   local t,v = tnext(tok)
   -- with some coding styles first comment is standard boilerplate; option to ignore this.
   if args.boilerplate and t == 'comment' then
      t,v = tnext(tok)
   end
   if t == '#' then -- skip Lua shebang line, if present
      while t and t ~= 'comment' do t,v = tnext(tok) end
      if t == nil then
         F:warning('empty file')
         return nil
      end
   end
   if lang.parse_module_call and t ~= 'comment'then
      while t and not (t == 'iden' and v == 'module') do
         t,v = tnext(tok)
      end
      if not t then
         if not args.ignore then
            F:warning("no module() call found; no initial doc comment")
         end
         --return nil
      else
         mod,t,v = lang:parse_module_call(tok,t,v)
         if mod ~= '...' then
            add_module(Tags.new{summary='(no description)'},mod,true)
            first_comment = false
            module_found = true
         end
      end
   end
   local ok, err = xpcall(function()
   while t do
      if t == 'comment' then
         local comment = {}
         local ldoc_comment,block = lang:start_comment(v)

         if ldoc_comment and block then
            t,v = lang:grab_block_comment(v,tok)
         end

         if lang:empty_comment(v)  then -- ignore rest of empty start comments
            t,v = tok()
         end

         while t and t == 'comment' do
            v = lang:trim_comment(v)
            append(comment,v)
            t,v = tok()
            if t == 'space' and not v:match '\n' then
               t,v = tok()
            end
         end

         if t == 'space' then t,v = tnext(tok) end

         local item_follows, tags, is_local, case
         if ldoc_comment then
            comment = table.concat(comment)
<<<<<<< HEAD

=======
            if comment:match '^%s*$' then
               ldoc_comment = nil
            end
         end
         if ldoc_comment then
>>>>>>> 2fb5d81a
            if first_comment then
               first_comment = false
            else
               item_follows, is_local, case = lang:item_follows(t,v,tok)
            end
            if item_follows or comment:find '@' or comment:find ': ' then
               tags = extract_tags(comment,args)
<<<<<<< HEAD
=======
               -- explicitly named @module (which is recommended)
>>>>>>> 2fb5d81a
               if doc.project_level(tags.class) then
                  module_found = tags.name
                  -- might be a module returning a single function!
                  if tags.param or tags['return'] then
                     local parms, ret, summ = tags.param, tags['return'],tags.summary
                     tags.param = nil
                     tags['return'] = nil
                     tags.summary = nil
                     add_module(tags,tags.name,false)
                     tags = {
                        summary = summ,
                        name = 'returns...',
                        class = 'function',
                        ['return'] = ret,
                        param = parms
                     }
                  end
               end
               doc.expand_annotation_item(tags,current_item)
               -- if the item has an explicit name or defined meaning
               -- then don't continue to do any code analysis!
               if tags.name then
                  if not tags.class then
                     F:warning("no type specified, assuming function: '"..tags.name.."'")
                     tags:add('class','function')
                  end
                  item_follows, is_local = false, false
                elseif lang:is_module_modifier (tags) then
                  if not item_follows then
                     F:warning("@usage or @export followed by unknown code")
                     break
                  end
                  item_follows(tags,tok)
                  local res, value, tagname = lang:parse_module_modifier(tags,tok,F)
                  if not res then F:warning(value); break
                  else
                     if tagname then
                        module_item:set_tag(tagname,value)
                     end
                     -- don't continue to make an item!
                     ldoc_comment = false
                  end
               end
            end
         end
         -- some hackery necessary to find the module() call
         if not module_found and ldoc_comment then
            local old_style
            module_found,t,v = lang:find_module(tok,t,v)
            -- right, we can add the module object ...
            old_style = module_found ~= nil
            if not module_found or module_found == '...' then
               -- we have to guess the module name
               module_found = tools.this_module_name(package,fname)
            end
            if not tags then tags = extract_tags(comment,args) end
            add_module(tags,module_found,old_style)
            tags = nil
            if not t then
               F:warning('contains no items','warning',1)
               break;
            end -- run out of file!
            -- if we did bump into a doc comment, then we can continue parsing it
         end

         -- end of a block of document comments
         if ldoc_comment and tags then
            local line = t ~= nil and lineno()
            if t ~= nil then
               if item_follows then -- parse the item definition
                  local err = item_follows(tags,tok)
                  if err then F:error(err) end
               else
                  lang:parse_extra(tags,tok,case)
               end
            end
            if is_local or tags['local'] then
               tags:add('local',true)
            end
            if tags.name then
               current_item = F:new_item(tags,line)
               current_item.inferred = item_follows ~= nil
               if doc.project_level(tags.class) then
                  if module_item then
                     F:error("Module already declared!")
                  end
                  module_item = current_item
               end
            end
            if not t then break end
         end
      end
      if t ~= 'comment' then t,v = tok() end
   end
   end,debug.traceback)
   if not ok then return F, err end
   if f then f:close() end
   return F
end

function parse.file(name,lang, args)
   local F,err = parse_file(name,lang,args.package,args)
   if err or not F then return F,err end
   local ok,err = xpcall(function() F:finish() end,debug.traceback)
   if not ok then return F,err end
   return F
end

return parse<|MERGE_RESOLUTION|>--- conflicted
+++ resolved
@@ -38,11 +38,7 @@
 local luadoc_tag_mod_and_value = luadoc_tag..'%[(.*)%](.*)'
 
 -- assumes that the doc comment consists of distinct tag lines
-<<<<<<< HEAD
-function parse_at_tags(text)
-=======
 local function parse_at_tags(text)
->>>>>>> 2fb5d81a
    local lines = stringio.lines(text)
    local preamble, line = tools.grab_while_not(lines,luadoc_tag)
    local tag_items = {}
@@ -71,11 +67,7 @@
 local colon_tag = '%s*(%S-):%s'
 local colon_tag_value = colon_tag..'(.*)'
 
-<<<<<<< HEAD
-function parse_colon_tags (text)
-=======
 local function parse_colon_tags (text)
->>>>>>> 2fb5d81a
    local lines = stringio.lines(text)
    local preamble, line = tools.grab_while_not(lines,colon_tag)
    local tag_items, follows = {}
@@ -93,10 +85,7 @@
    return preamble,tag_items
 end
 
-<<<<<<< HEAD
-=======
 -- Tags are stored as an ordered map
->>>>>>> 2fb5d81a
 local Tags = {}
 Tags.__index = Tags
 
@@ -106,12 +95,7 @@
 end
 
 function Tags:add (tag,value)
-<<<<<<< HEAD
-   self[tag] = value
-   --print('adding',tag,value)
-=======
    rawset(self,tag,value)
->>>>>>> 2fb5d81a
    self._order:append(tag)
 end
 
@@ -119,7 +103,6 @@
    return self._order:iter()
 end
 
-<<<<<<< HEAD
 -- Used to preprocess the tag text prior to extracting
 -- tags.  This allows us to replace tags with other text.
 -- For example, we embed images into the document.
@@ -372,8 +355,6 @@
 
 end -- preprocess_tag_strings
 
-=======
->>>>>>> 2fb5d81a
 -- This takes the collected comment block, and uses the docstyle to
 -- extract tags and values.  Assume that the summary ends in a period or a question
 -- mark, and everything else in the preamble is the description.
@@ -382,16 +363,10 @@
 local function extract_tags (s,args)
    local preamble,tag_items
    if s:match '^%s*$' then return {} end
-<<<<<<< HEAD
-   if not args.nocolon and s:match ':%s' and not s:match '@%a' then
+   if args.colon then --and s:match ':%s' and not s:match '@%a' then
       preamble,tag_items = parse_colon_tags(s)
    else
       s = preprocess_tag_strings( s )
-=======
-   if args.colon then --and s:match ':%s' and not s:match '@%a' then
-      preamble,tag_items = parse_colon_tags(s)
-   else
->>>>>>> 2fb5d81a
       preamble,tag_items = parse_at_tags(s)
    end
    local strip = tools.strip
@@ -446,11 +421,8 @@
    local module_found, first_comment = false,true
    local current_item, module_item
 
-<<<<<<< HEAD
-=======
    F.args = args
 
->>>>>>> 2fb5d81a
    F.base = package
 
    local tok,f = lang.lexer(fname)
@@ -541,15 +513,11 @@
          local item_follows, tags, is_local, case
          if ldoc_comment then
             comment = table.concat(comment)
-<<<<<<< HEAD
-
-=======
             if comment:match '^%s*$' then
                ldoc_comment = nil
             end
          end
          if ldoc_comment then
->>>>>>> 2fb5d81a
             if first_comment then
                first_comment = false
             else
@@ -557,10 +525,7 @@
             end
             if item_follows or comment:find '@' or comment:find ': ' then
                tags = extract_tags(comment,args)
-<<<<<<< HEAD
-=======
                -- explicitly named @module (which is recommended)
->>>>>>> 2fb5d81a
                if doc.project_level(tags.class) then
                   module_found = tags.name
                   -- might be a module returning a single function!
