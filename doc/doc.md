# LDoc, a Lua Documentation Tool

@lookup doc.md

## Introduction

LDoc is a software documentation tool which automatically generates API documentation
out of source code comments (doc comments). It is mainly targeted at Lua and documenting
Lua APIs, but it can also parse C with according doc comments for documenting Lua modules
implemented in C.

It is mostly compatible with [LuaDoc](http://keplerproject.github.io/luadoc/),
except that certain workarounds are no longer needed.
For instance, it is not so married to the idea that Lua modules should be defined using the
`module` function; this is not only a matter of taste since this has been deprecated in Lua
5.2.

Otherwise, the output is very similar, which is no accident since the HTML templates are
based directly on LuaDoc. You can ship your own customized templates and style sheets with
your [own project](https://nilnor.github.io/textui/docs/) (also see Graham Hannington's
documentation for [Lua for z/OS](http://lua4z.com/doc/)). LDoc comes with three extra themes; 'pale'
for those who like whitespace, 'one' for one-column output, and 'fixed' for a fixed navigation
bar down the left side.

You have an option to use Markdown to process the documentation, which means no ugly HTML
is needed in doc comments.
C/C++ extension modules may be documented in a similar way, although function
names cannot be inferred from the code itself.

LDoc can provide integrated documentation, with traditional function comments, any documents
in Markdown format, and specified source examples. Lua source in examples and the documents
will be prettified.

Although there are a fair number of command-line options, the preferred route is to write a
`config.ld` configuration file in Lua format. By convention, if LDoc is simply invoked as
`ldoc .` it will read this file first. In this way, the aim is to make it very easy for
end-users to build your documentation using this simple command.

## Commenting Conventions

LDoc follows the conventions established by Javadoc and later by LuaDoc to document the
modules, functions, tables and types ("classes") of your API.

### Doc comments

Only 'doc comments' are parsed; these can be started with at least 3 hyphens, or by a empty
comment line with at least 3 hyphens:

    --- summary.
    -- Description; this can extend over
    -- several lines

    -----------------
    -- This will also do.

You can also use Lua block comments:

    --[[--
     Summary. A description
     ...;
    ]]

Any module or script must start with a doc comment; any other files are ignored and a
warning issued. The only exception is if the module starts with an explicit `module`
statement.

If your coding standards require a boilerplate copyright notice, then the `-B` flag or
`boilerplate=true` will make LDoc ignore the first comment of each module.

Common commenting patterns like '---- (text) -----' are exempted, since they are often used
for programmer-facing documentation.


### Tags

All doc comments start with a summary sentence, that ends with a period or a question mark.
An optional description may follow. Normally the summary sentence will appear in the module
contents.

After this descriptive text, there will typically be _tags_ which are introduced with an @.
These follow the convention established by Javadoc and widely used in tools for other languages.

    --- Some doc comment
    -- @tag1 parameters for first tag
    -- @tag2 parameters for the second tag

The order of tags is not important, but as always, consistency is useful.

Here are all the tags known to LDoc:

  * **@module**  A Lua module containing functions and tables, which may be inside sections
  * **@classmod** Like **@module** but describing a class
  * **@submodule** A file containing definitions that you wish to put into the named _master_ module
  * **@script**  A Lua program
  * **@author** (multiple), **@copyright**, **@license**, **@release** only used for _project-level_ tags like **@module**
  * **@function**, **@lfunction**. Functions inside a module
  * **@param**  formal arguments of a function (multiple)
  * **@return** returned values of a function (multiple)
  * **@raise** unhandled error thrown by this function
  * **@local** explicitly marks a function as not being exported (unless `--all`)
  * **@see** reference other documented items
  * **@usage** give an example of a function's use. (Has a somewhat different meaning when used
   with **@module**)
  * **@table** a Lua table
  * **@field** a named member of a table
  * **@section** starting a named section for grouping functions or tables together
  * **@type** a section which describes a class
  * **@within** puts the function or table into an implicit section
  * **@fixme**, **@todo** and **@warning** are _annotations_, which are doc comments that
  occur inside a function body.

The first important tag to know is the module tag:

#### Modules: naming and describing your API module

The first thing in your API module should be a name and a description.
This is how a module is commonly done in Lua 5.2 with a **@module** tag at the top
which introduces the name:

    --- a test module
    -- @module test

    local test = {}

    function test.my_module_function_1()
        ...
    end

    ...

    return test

This sets up a module named 'test' with the description 'a test module'.

#### Functions

The next thing to describe are the functions your module has.
This is a simple example of a documented function:

    --- foo explodes text.
    -- It is a specialized splitting operation on a string.
    -- @param text the string
    -- @return a table of substrings
    function foo (text)
    ....
    end

You can also give the function name itself as an explicit tag,
which is especially useful when documenting a Lua api exported by C code:

```C
/// A C function which is exported to Lua with another name,
// because the ways of C can be mysterious!
// @function our_nice_function
int _some_function_for_lua(lua_State* l) {
    ....
}
```

The tags basically add all the detail that cannot be derived from the source code
automatically.

#### Function parameters and return values

Common tags are the 'param' tag which takes a parameter name followed by a parameter
description separated by a space, and the 'return' tag which is simply followed by
a description for a return value:

    -- @param name_of_parameter the description of this parameter as verbose text
    -- @return the description of the return value

If you want to [specify a type](#Tag_Modifiers) for a parameter or a return value,
there are also 'tparam' and 'treturn':

    -- @tparam string text this parameter is named 'text' and has the fixed type 'string'
    -- @treturn {string,...} a table of substrings

There may be multiple 'param' tags, which should document each formal parameter of the
function. For Lua, there can also be multiple 'return' tags

    --- solve a quadratic equation.
    -- @param a first coeff
    -- @param b second coeff
    -- @param c third coeff
    -- @return first root, or nil
    -- @return second root, or imaginary root error
    function solve (a,b,c)
        local disc = b^2 - 4*a*c
        if disc < 0 then
            return nil,"imaginary roots"
        else
           disc = math.sqrt(disc)
           return (-b + disc)/2*a,
                  (-b - disc)/2*a
        end
    end

    ...

#### Tables and constant values (fields)

Modules can of course export tables and other values. The classic way to document a table
looks like this:

    --- a useful table of constants
    -- @field alpha first correction
    -- @field beta second correction
    -- @field gamma fudge factor
    -- @table constants

Here the kind of item is made explicit by the 'table' tag; tables have 'fields' in the same
way as functions have parameters.

This can get tedious, so LDoc will attempt to extract table documentation from code:

    --- a useful table of constants
    M.constants = {
        alpha = 0.23, -- first correction
        beta = 0.443, -- second correction
        gamma = 0.01  -- fudge factor
    }

The rule followed here is `NAME = <table-constructor>`. If LDoc can't work out the name and
type from the following code, then a warning will be issued, pointing to the file and
location.  Only single-level tables are currently supported, and the fields must be valid
identifiers.

Another kind of module-level type is 'field', such as follows:

    --- module version.
    M._VERSION = '0.5'

That is, a module may contain exported functions, local functions, tables and fields.

#### Explicitly specifying a function or fields

When the code analysis would lead to the wrong type, you can always be explicit.

    --- module contents with explicitly documented field _CONTENTS.
    -- @field _CONTENTS
    M._CONTENTS = {constants=true,one=true,...}

    --- an explicitly named function.
    -- @function my_function
    function my_function()
        ...
    end

This is especially useful in C where the function declarations
are different from final Lua api which you are documenting.

### Doing modules the Lua 5.1 way

As an alternative to using the 'module' tag as described previously, you
can still start your modules the Lua 5.1 way:

    --- solvers for common equations.
    module("solvers", package.seeall)

However, the 'module' function is deprecated in Lua 5.2 and it is increasingly
common to see less 'magic' ways of creating modules, as seen in the description
of the 'module' tag previously with the explicitly returned module table.

### Repeating tags

Tags like 'param' and 'return' can be specified multiple times, whereas a type
tag like 'function' can only occur once in a comment.

The basic rule is that a single doc comment can only document one entity.

### Local module name

It is common to use a local name for a module when declaring its contents. In this case the
'alias' tag can tell LDoc that these functions do belong to the module:

    --- another test.
    -- @module test2
    -- @alias M

    local M = {}

    -- first test.
    function M.one()
    ..
    end

    return M

`M` and `_M` are used commonly enough that LDoc will recognize them as aliases
automatically, but 'alias' allows you to use any identifier.

LDoc tries to deduce the function name and the formal parameter names from examining the
code after the doc comment. It also recognizes the 'unsugared' way of defining functions as
explicit assignment to a variable:

    --- second test.
    M.two = function(...) ... end

### Local functions

Apart from exported functions, a module usually contains local functions. By default, LDoc
does not include these in the documentation, but they can be enabled using the `--all` flag,
or `all=true` in `config.ld`.
They can be documented just like 'public' functions:

    --- it's clear that boo is local from context.
    local function boo(...) .. end

    local foo

    --- we need to give a hint here for foo
    -- @local here
    function foo(...) .. end

### Alternative way of specifying tags

Since 1.3, LDoc allows the use of _colons_ instead of @.

    --- a simple function.
    -- string: name person's name
    -- int: age age of person
    -- !person: person object
    -- treturn: ?string
    -- function check(name,age)

However, you must either use the `--colon` flag or set `colon=true` in your `config.ld`.

In this style, types may be used directly if prefixed with '!' or '?' (for type-or-nil)

<<<<<<< HEAD
(see @{colon.lua}, rendered [here](http://lunarmodules.github.io/LDoc/examples/colon.lua))
=======
(see @{colon.lua})
>>>>>>> 9cba59a6

## Sections

LDoc supports _explicit_ sections. By default, the implicit sections correspond to the pre-existing
types in a module: 'Functions', 'Tables' and 'Fields' (There is another default section
'Local Functions' which only appears if LDoc is invoked with the `--all` flag.) But new
sections can be added; the first mechanism is when you @{Adding_new_Tags|define a new type}
(say 'macro'). Then a new section ('Macros') is created to contain these types.

There is also a way to declare ad-hoc sections using the **@section** tag.
The need occurs when a module has a lot of functions that need to be put into logical
sections.

    --- File functions.
    -- Useful utilities for opening foobar format files.
    -- @section file

    --- open a file
    ...

    --- read a file
    ...

    --- Encoding operations.
    -- Encoding foobar output in different ways.
    -- @section encoding

    ...

A section doc-comment has the same structure as a normal doc-comment; the summary is used as
the new section title, and the description will be output at the start of the function
details for that section; the name is not used, but must be unique.

Sections appear under 'Contents' on the left-hand side. See the
<<<<<<< HEAD
[winapi](http://stevedonovan.github.io/winapi/api.html) documentation for an example of how
=======
[winapi](https://stevedonovan.github.io/winapi/api.html) documentation for an example of how
>>>>>>> 9cba59a6
this looks.

Arguably a module writer should not write such very long modules, but it is not the job of
the documentation tool to limit the programmer!

A specialized kind of section is `type`: it is used for documenting classes. The functions
(or fields) within a type section are considered to be the methods of that class.

    --- A File class.
    -- @type File

    ....
    --- get the modification time.
    -- @return standard time since epoch
    function File:mtime()
    ...
    end

(In an ideal world, we would use the word 'class' instead of 'type', but this would conflict
with the LuaDoc `class` tag.)

A section continues until the next section is found, `@section end`, or end of file.

You can put items into _implicit sections_ using **@within**. This allows you to put
adjacent functions in different sections, so that you are not forced to order your code
in a particular way.

With 1.4, there is another option for documenting classes, which is the top-level type
`classmod`. It is intended for larger classes which are implemented within one module,
and the advantage that methods can be put into sections.

Sometimes a module may logically span several files, which can easily happen with large
There will be a master module with name
'foo' and other files which when required add functions to that module. If these files have
a **@submodule** tag, their contents will be placed in the master module documentation. However,
a current limitation is that the master module must be processed before the submodules.

See the `tests/submodule` example for how this works in practice.

## Which files are processed?

By default, LDoc will process any file ending in '.lua' or '.luadoc' in a specified
directory; you may point it to a single file as well. A 'project' usually consists of many
modules in one or more _packages_. The generated `index.html` will point to the generated
documentation for each of these modules.

If only one module or script is documented for a project, then the `index.html` generated
contains the documentation for that module, since an index pointing to one module would be
redundant.

LDoc has a two-layer hierarchy; underneath the project, there are modules, scripts, classes
(containing code) and examples and 'topics' (containing documentation). These then contain
items like functions, tables, sections, and so forth.

If you want to document scripts, then use **@script** instead of **@module**. New with 1.4 is
**@classmod** which is a module which exports a single class.

## See References

**@see** is used to reference other parts of the documentation, and **@usage** can provide
examples of use; there can be multiple such tags:

    ---------
    -- split a string in two.
    -- @param s the string
    -- @param delim the delimiter (default space)
    -- @return first part
    -- @return second part
    -- @usage local hello,world = split2("hello world")
    -- @see split
    function split2(s,delim) .. end

Here it's assumed that 'split' is a function defined in the same module. If you wish to link
to a function in another module, then the reference has to be qualified.

References to methods use a colon: `myclass:method`; this is for instance how you would
refer to members of a **@type** section.

The example at `tests/complex` shows how **@see** references are interpreted:

    complex.util.parse
    complex.convert.basic
    complex.util
    complex.display
    complex

You may of course use the full name of a module or function, but can omit the top-level
namespace - e.g. can refer to the module `util` and the function `display.display_that`
directly. Within a module, you can directly use a function name, e.g. in `display` you can
say `display_this`.

What applies to functions also applies to any module-level item like tables. New
module-level items can be defined and they will work according to these rules.

If a reference is not found within the project, LDoc checks to see if it is a reference to a
Lua standard function or table, and links to the online Lua manual. So references like
'table.concat' are handled sensibly.

References may be made inline using the `@{\ref}` syntax. This may appear anywhere in the
text, and is more flexible than **@see**. In particular, it provides one way to document the
type of a parameter or return value when that type has a particular structure:

    ------
    -- extract standard variables.
    -- @param s the string
    -- @return @{\\stdvars}
    function extract_std(s) ... end

    ------
    -- standard variables.
    -- Use @{\\extract_std} to parse a string containing variables,
    -- and @{\\pack_std} to make such a string.
    -- @field length
    -- @field duration
    -- @field viscosity
    -- @table stdvars

`@{\ref}` is very useful for referencing your API from code samples and readme text.

The link text can be changed from the default by the extended syntax `@{\ref|text}.

You can also put references in backticks, like `\`stdvars\``. This is commonly used in
Markdown to indicate code, so it comes naturally when writing documents. The difference
is that the backticked expression does not have to be a reference and then will appear
in code style; with @ references you will get a warning for unrecognized symbols
and the result will be rendered as '???'.

It is controlled by the configuration variable `backtick_references` or the `backtick` format;
the default is `true` if you use Markdown in your project, but can be specified explicitly
in `config.ld`.

To quote such references so they won't be expanded, say @{\\ref}.

#### Custom @see References

It's useful to define how to handle references external to a project. For instance, in the
[luaposix](https://github.com/luaposix/luaposix) project we wanted to have `man` references
to the corresponding C function:

    ------------
    -- raise a signal on this process.
    -- @see raise(3)
    -- @int nsig
    -- @return integer error cod
    function raise (nsig)
    end

These see references always have this particular form, and the task is to turn them into
online references to the Linux manpages. So in `config.ld` we have:

    local upat = "http://www.kernel.org/doc/man-pages/online/pages/man%s/%s.%s.html"

    custom_see_handler('^([%w_]+)%((%d)%)$',function(name,section)
        local url = upat:format(section,name,section)
        local name = name .. '(' ..section..')'
        return name, url
    end)

`^([%w_]+)%((%d)%)$` both matches the pattern and extracts the name and its section. Then it's
a simple matter of building up the appropriate URL.  The function is expected to
return _link text_ and _link source_ and the patterns are checked before LDoc tries to resolve
project references. So it is best to make them match as exactly as possible.

## Module Tags

LDoc requires you to have a module doc comment. If your code style requires
license blocks that might look like doc comments, then set `boilerplate=true` in your
configuration and they will be skipped.

This comment does not have to have an explicit **@module** tag and LDoc continues to
respect the use of `module()`.

There are three types of 'modules' (i.e. 'project-level'); `module`, a library
loadable with `require()`, `script`, a program, and `classmod` which is a class
implemented in a single module.

There are some tags which are only useful in module comments: `author`,`copyright`,
`license` and `release`. These are presented in a special **Info** section in the
default HTML output.

The **@usage** tag has a somewhat different presentation when used in modules; the text
is presented formatted as-is in a code font. If you look at the script `ldoc` in
this documentation, you can see how the command-line usage is shown. Since coding
is all about avoiding repetition and the out-of-sync issues that arise,
the **@usage** tag can appear later in the module, before a long string. For instance,
the main script of LDoc is [ldoc.lua](https://github.com/lunarmodules/LDoc/blob/master/ldoc.lua)
and you will see that the usage tag appears on line 36 before the usage string
presented as help.

**@export** is another module tag that is usually 'detached'. It is for supporting
modules that wish to explicitly export their functions @{three.lua|at the end}.
In that example, both `question` and `answer` are local and therefore private to
the module, but `answer` has been explicitly exported. (If you invoke LDoc with
the `-a` flag on this file, you will see the documentation for the unexported
function as well.)

**@set** is a powerful tag which assigns a configuration variable to a value _just for this module_.
Saying `@set no_summary=true` in a module comment will temporarily disable summary generation when
the template is expanded. Generally configuration variables that effect template expansion
are modifiable in this way.  For instance, if you wish that the contents of a particular module
be sorted, then `@set sort=true` will do it _just_ for that module.

## Adding new Tags

LDoc tries to be faithful to LuaDoc, but provides some extensions. Aliases for tags can be
defined, and new types declared.

    --- zero function. Two new ldoc features here; item types
    -- can be used directly as tags, and aliases for tags
    -- can be defined in config.ld.
    -- @function zero_fun
    -- @p k1 first
    -- @p k2 second

Here an alias for 'param' has been defined. If a file `config.ld` is found in the source,
then it will be loaded as Lua data. For example, the configuration for the above module
provides a title and defines an alias for 'param':

    title = "testmod docs"
    project = "testmod"
    alias("p","param")

Extra tag _types_ can be defined:

    new_type("macro","Macros")

And then used as any other type:

    -----
    -- A useful macro. This is an example of a custom type.
    -- @macro first_macro
    -- @see second_function

This will also create a new module section called 'Macros'.

If your new type has arguments or fields, then specify the name:

    new_type("macro","Macros",false,"param")

(The third argument means that this is not a _project level_ tag)

Then you may say:

    -----
    -- A macro with arguments.
    -- @macro second_macro
    -- @param x the argument

And the arguments will be displayed under the subsection 'param'


## Inferring more from Code

The qualified name of a function will be inferred from any `function` keyword following the
doc comment. LDoc goes further with this kind of code analysis, however.

Instead of:

    --- first table.
    -- @table one
    -- @field A alpha
    -- @field B beta
    M.one = {
        A = 1,
        B = 2;
    }

you can write:

    --- first table
    -- @table one
    M.one = {
        A = 1, -- alpha
        B = 2; -- beta
    }

Similarly, function parameter comments can be directly used:

    ------------
    -- third function. Can also provide parameter comments inline,
    -- provided they follow this pattern.
    function mod1.third_function(
        alpha, -- correction A
        beta, -- correction B
        gamma -- factor C
        )
        ...
    end

As always, explicit tags can override this behaviour if it is inappropriate.

## Extension modules written in C

LDoc can process C/C++ files:

```c
/***
Create a table with given array and hash slots.
@function createtable
@param narr initial array slots, default 0
@param nrec initial hash slots, default 0
@return the new table
*/
static int l_createtable (lua_State *L) {
....
```

Both `/**` and `///` are recognized as starting a comment block. Otherwise, the tags are
processed in exactly the same way. It is necessary to specify that this is a function with a
given name, since this cannot be reliably be inferred from code. Such a file will need a
module comment, which is treated exactly as in Lua.

An unknown extension can be associated with a language using a call like
`add_language_extension('lc','c')` in `config.ld`. (Currently the language can only be 'c'
or 'lua'.)

An LDoc feature which is particularly useful for C extensions is _module merging_. If several
files are all marked as `@module lib` then a single module `lib` is generated, containing all
the docs from the separate files. For this, use `merge=true`.

See @{mylib.c} for the full example.

## Moonscript Support

1.4 introduces basic support for [Moonscript](https://moonscript.org). Moonscript module
conventions are just the same as Lua, except for an explicit class construct.
@{List.moon} shows how **@classmod** can declare modules that export one class, with metamethods
and methods put implicitly into a separate section.

## Basic Usage

For example, to process all files in the 'lua' directory:

    $ ldoc lua
    output written to doc/

Thereafter the `doc` directory will contain `index.html` which points to individual modules
in the `modules` subdirectory.  The `--dir` flag can specify where the output is generated,
and will ensure that the directory exists. The output structure is like LuaDoc: there is an
`index.html` and the individual modules are in the `modules` subdirectory. This applies to
all project-level types, so that you can also get `scripts`, `examples` and `topics`
directories.

If your modules use `module(...)` then the module name has to be deduced. If `ldoc` is run
from the root of the package, then this deduction does not need any help - e.g. if your
package was `foo` then `ldoc foo` will work as expected. If we were actually in the `foo`
directory then `ldoc -b .. .` will correctly deduce the module names. An example would be
generating documentation for LuaDoc itself:

    $ ldoc -b .. /path/to/luadoc

Without the `-b` setting the base of the package to  the _parent_ of the directory, implicit
modules like `luadoc.config` will be incorrectly placed in the global namespace.

For new-style modules, that don't use `module()`, it is recommended that the module comment
has an explicit `@module PACKAGE.NAME`. If it does not, then `ldoc` will still attempt to
deduce the module name, but may need help with `--package/-b` as above.

A special case is if you simply say 'ldoc .'. Then there _must_ be a `config.ld` file
available in the directory, and it can specify the file:

    file = "mymod.lua"
    title = "mymod documentation"
    description = "mymod does some simple but useful things"

`file` can of course point to a directory, just as with the `--file` option. This mode makes
it particularly easy for the user to build the documentation, by allowing you to specify
everything explicitly in the configuration.

In `config.ld`, `file` may be a Lua table, containing file names or directories; if it has
an `exclude` field then that will be used to exclude files from the list, for example
`{'examples', exclude = {'examples/slow.lua'}}`.

A particular configuration file can be specified with the `-c` flag. Configuration files don't
_have_ to contain a `file` field, but in that case LDoc does need an explicit file on the command
line. This is useful if you have some defaults you wish to apply to all of your docs.

## Markdown Support

`format = 'markdown'` can be used in your `config.ld` and will be used to process summaries
and descriptions; you can also use the `-f` flag. This requires a markdown processor.
LDoc knows how to use:

  - [markdown.lua](https://www.frykholm.se/files/markdown.lua) a pure Lua processor by
Niklas Frykholm. For convenience, LDoc comes with a copy of markdown.lua.
  - [lua-discount](http://asbradbury.org/projects/lua-discount/), a faster alternative
(installed with `luarocks install lua-discount`).  lua-discount uses the C
[discount](https://www.pell.portland.or.us/~orc/Code/discount/) Markdown processor which has
more features than the pure Lua version, such as PHP-Extra style tables.
  - [lunamark](https://jgm.github.io/lunamark/), another pure Lua processor,  faster than
markdown, and with extra features (`luarocks install lunamark`).
  - commonmark via [cmark-lua](https://github.com/jgm/cmark-lua), a Lua wrapper
around the fast [libcmark](https://github.com/jgm/cmark) C library (`luarocks
install cmark`)

You can request the processor you like with `format = 'markdown|discount|lunamark|commonmark|plain|backticks'`, and
LDoc will attempt to use it.  If it can't find it, it will look for one of the other
markdown processors; the original `markdown.lua` ships with LDoc, although it's slow
for larger documents.

Even with the default of 'plain' some minimal processing takes place, in particular empty lines
are treated as line breaks. If the 'backticks' formatter is used, then it's equivalent to
using `process_backticks=true` in `config.ld` and backticks will be
expanded into documentation links like `@{\ref}` and converted into `<code>ref</code>`
otherwise.

This formatting applies to all of a project, including any readmes and so forth. You may want
Markdown for this 'narrative' documentation, but not for your code comments. `plain=true` will
switch off formatting for code.

## Processing Single Modules

`--output` can be used to give the output file a different name. This is useful for the
special case when a single module file is specified. Here an index would be redundant, so
the single HTML file generated contains the module documentation.

    $ ldoc mylib.lua --> results in doc/index.html
    $ ldoc --output mylib mylib.lua --> results in doc/mylib.html
    $ ldoc --output mylib --dir html mylib.lua --> results in html/mylib.html

The default sections used by LDoc are 'Functions', 'Tables' and 'Fields', corresponding to
the built-in types 'function', 'table' and 'field'. If `config.ld` contains something like
`new_type("macro","Macros")` then this adds a new section 'Macros' which contains items of
'macro' type - 'macro' is registered as a new valid tag name.  The default template then
presents items under their corresponding section titles, in order of definition.

## Getting Help about a Module

There is an option to simply dump the results of parsing modules. Consider the C example
`tests/example/mylib.c':

    @plain
    $ ldoc --dump mylib.c
    ----
    module: mylib   A sample C extension.
    Demonstrates using ldoc's C/C++ support. Can either use /// or /*** */ etc.

    function        createtable(narr, nrec)
    Create a table with given array and hash slots.
    narr     initial array slots, default 0
    nrec     initial hash slots, default 0

    function        solve(a, b, c)
    Solve a quadratic equation.
    a        coefficient of x^2
    b        coefficient of x
    c        constant
    return  {"first root","second root"}

This is useful to quickly check for problems; here we see that `createable` did not have a
return tag.

LDoc takes this idea of data dumping one step further. If used with the `-m` flag it will
look up an installed Lua module and parse it. If it has been marked up in LuaDoc-style then
you will get a handy summary of the contents:

    @plain
    $ ldoc -m pl.pretty
    ----
    module: pl.pretty       Pretty-printing Lua tables.
    * read(s) - read a string representation of a Lua table.
    * write(tbl, space, not_clever) - Create a string representation of a Lua table.

    * dump(t, ...) - Dump a Lua table out to a file or stdout.

You can specify a fully qualified function to get more information:

    @plain
    $ ldoc -m pl.pretty.write

    function        write(tbl, space, not_clever)
    create a string representation of a Lua table.
    tbl      {table} Table to serialize to a string.
    space    {string} (optional) The indent to use.
                   Defaults to two spaces.
    not_clever       {bool} (optional) Use for plain output, e.g {['key']=1}.
                   Defaults to false.

LDoc knows about the basic Lua libraries, so that it can be used as a handy console reference:

    @plain
    $> ldoc -m assert

    function        assert(v, message)
    Issues an error when the value of its argument `v` is false (i.e.,
     nil or false); otherwise, returns all its arguments.
    `message` is an error
     message; when absent, it defaults to "assertion failed!"
    v
    message

Thanks to Mitchell's [Textadept](https://orbitalquark.github.io/textadept/) project, LDoc has a
set of `.luadoc` files for all the standard tables, plus
[LuaFileSystem](https://keplerproject.github.io/luafilesystem/) and
[LPeg](http://www.inf.puc-rio.br/~roberto/lpeg/lpeg.html).

    @plain
    $> ldoc -m lfs.lock

    function        lock(filehandle, mode, start, length)
    Locks a file or a part of it.
    This function works on open files; the file
     handle should be specified as the first argument. The string mode could be
     either r (for a read/shared lock) or w (for a write/exclusive lock). The
     optional arguments start and length can be used to specify a starting point
     and its length; both should be numbers.
     Returns true if the operation was successful; in case of error, it returns
     nil plus an error string.
    filehandle
    mode
    start
    length

## Anatomy of a LDoc-generated Page

<<<<<<< HEAD
[winapi](http://stevedonovan.github.io/winapi/api.html) can be used as a good example of a
=======
[winapi](https://stevedonovan.github.io/winapi/api.html) can be used as a good example of a
>>>>>>> 9cba59a6
module that uses extended LDoc features.

The _navigation section_ down the left has several parts:

  - The project name (`project` in the config)
  - A project description (`description`)
  - **Contents** of the current page
  - **Modules** listing all the modules in this project

Note that `description` will be passed through Markdown, if it has been specified for the
project. This gives you an opportunity to make lists of links, etc; any '##' headers will be
formatted like the other top-level items on the navigation bar.

**Contents** is automatically generated. It will contain any explicit sections
as well as the usual categories: 'Functions', 'Tables' and 'Fields'.  For a documentation page,
the subtitles become the sections shown here.

**Modules** will appear for any project providing Lua libraries; there may also be a 'Scripts'
section if the project contains Lua scripts. For example,
<<<<<<< HEAD
[LuaMacro](http://stevedonovan.github.io/LuaMacro/docs/api.html) has a driver script `luam`
in this section. The
[builtin](http://stevedonovan.github.io/LuaMacro/docs/modules/macro.builtin.html) module
=======
[LuaMacro](https://stevedonovan.github.io/LuaMacro/docs/api.html) has a driver script `luam`
in this section. The
[builtin](https://stevedonovan.github.io/LuaMacro/docs/modules/macro.builtin.html) module
>>>>>>> 9cba59a6
only defines macros, which are defined as a _custom tag type[?]_.

The _content section_ on the right shows:

  - The module summary and description
  - The contents summary, per section as above
  - The detailed documentation for each item

As before, the description can use Markdown. The summary contains the contents of each
section as a table, with links to the details. This is where the difference between an
item's summary and an item's description is important; the first will appear in the contents
summary. The item details show the item name and its summary again, followed by the
description. There are then sections for the following tags: 'param', 'usage', 'return' and
'see' in that order. (For tables, 'Fields' is used instead of 'Parameters' but internally
fields of a table are stored as the 'param' tag.)

By default, the items appear in the order of declaration within their section. If `sort=true`
then they will be sorted alphabetically. (This can be set per-module with @{Module_Tags|@set}.)

You can of course customize the default template, but there are some parameters that can
control what the template will generate. Setting `one=true` in your configuration file
will give a _one-column_ layout, which can be easier to use as a programming reference.  You
can suppress the contents summary with `no_summary`.

If you don't like the usual top-level names, like 'Module' and 'Topics', you can override these
with `kind_names` in `config.ld`. For instance, in Penlight I use `kind_names={topic='Manual',module='Libraries'}`

## Customizing the Page

A basic customization is to override the default UTF-8 encoding using `charset`. For instance,
Brazilian software would find it useful to put `charset='ISO-8859-1'` in `config.ld`, or use
the **@charset** tag for individual files.

Setting `no_return_or_parms` to `true` will suppress the display of 'param' and 'return'
tags. This may appeal to programmers who dislike the traditional @tag soup xDoc style and
prefer to comment functions just with a description. This is particularly useful when using
Markdown in a stylized way to specify arguments:

    ---------
    -- This extracts the shortest common substring from the strings _s1_ and _s2_
    function M.common_substring(s1,s2)

Here I've chosen to italicise parameter names; the main thing is to be consistent.

This style is close to the Python [documentation
standard](https://docs.python.org/library/array.html#module-array), especially when used with
`no_summary`.

It is also very much how the Lua documentation is ordered. For instance, this configuration
file formats the built-in documentation for the Lua global functions in a way which is close
to the original:

    project = 'Lua'
    description = 'Lua Standard Libraries'
    file = {'ldoc/builtin',exclude = {'ldoc/builtin/globals.lua'}}
    no_summary = true
    no_return_or_parms = true
    format = 'discount'

Generally, using Markdown gives you the opportunity to structure your documentation in any
way you want; particularly if using lua-discount and its [table
syntax](https://michelf.com/projects/php-markdown/extra/#table); the desired result can often
be achieved then by using a custom style sheet.

## Examples

It has been long known that documentation generated just from the source is not really
adequate to explain _how_ to use a library.  People like reading narrative documentation,
and they like looking at examples.  Previously I found myself dealing with source-generated
and writer-generated documentation using different tools, and having to match these up.

LDoc allows for source examples to be included in the documentation. For example, see the
<<<<<<< HEAD
online documentation for [winapi](http://stevedonovan.github.io/winapi/api.html). The
=======
online documentation for [winapi](https://stevedonovan.github.io/winapi/api.html). The
>>>>>>> 9cba59a6
function `utf8_expand` has a **@see** reference to 'testu.lua' and following that link gives
you a pretty-printed version of the code.

The line in the `config.ld` that enables this is:

    examples = {'examples', exclude = {'examples/slow.lua'}}

That is, all files in the `examples` folder are to be pretty-printed, except for `slow.lua`
which is meant to be called from one of the examples.
To link to an example, use a reference like `@{\testu.lua}`
which resolves to 'examples/testu.lua.html'.

Examples may link back to the API documentation, for instance the example `input.lua` has a
`@{\spawn_process}` inline reference.

By default, LDoc uses a built-in Lua code 'prettifier'. Reference links are allowed in comments,
and also in code if they're enclosed in backticks. Lua and C are known languages.

[lxsh](https://github.com/xolox/lua-lxsh)
can be used (available from LuaRocks) if you want something more powerful. `pretty='lxsh'` will
cause `lxsh` to be used, if available.

Sometimes the best examples you have are your source files. `prettify_files=true` will prettify
all sources, and generate per-function links to the source.

##  Readme files

Like all good Github projects, Winapi has a `readme.md`:

    readme = "readme.md"

This goes under the 'Topics' global section; the 'Contents' of this document is generated
from the second-level (##) headings of the readme.

Readme files are always processed with the current Markdown processor, but may also contain `@{\ref}` references back
to the documentation and to example files. Any symbols within backticks will be expanded as
references, if possible. As with doc comments, a link to a standard Lua function like
`@{\os.execute}` will work as well. Any code sections will be pretty-printed as Lua, unless
the first indented line is '@plain'. (See the source for this readme to see how it's used.)

Another name for `readme` is `topics`, which is more descriptive. From LDoc 1.2,
`readme/topics` can be a list of documents. These act as a top-level table-of-contents for
your documentation. Currently, if you want them in a particular order, then use names like
`01-introduction.md` etc, which sort appropriately.

The first line of a document may be a Markdown `#` title. If so, then LDoc will regard the
next level as the subheadings, normally second-level `##`. But if the title is already
second-level, then third-level headings will be used `###`, and so forth. The implication is
that the first heading must be top-level relative to the headings that follow, and must
start at the first line.

A reference like `@{\string.upper}` is unambiguous, and will refer to the online Lua manual.
In a project like Penlight, it can get tedious to have to write out fully qualified names
like `@{\pl.utils.printf}`.  The first simplification is to use the `package` field to resolve
unknown references, which in this case is 'pl'. (Previously we discussed how `package` is
used to tell LDoc where the base package is in cases where the module author wishes to
remain vague, but it does double-duty here.)  A further level of simplification comes from
the `@lookup` directive in documents, which must start at the first column on its own line.
For instance, if I am talking about `pl.utils`, then I can say `@lookup utils` and
thereafter references like `@{\printf}` will resolve correctly.

If you look at the source for this document, you will see a `@lookup doc.md` which allows
direct references to sections like @{Readme_files|this} with `@{\Readme_files|this}`.

Remember that the default is for references in backticks to be resolved; unlike @
references, it is not an error if the reference cannot be found.

The _sections_ of a document (the second-level headings) are also references. This
particular section you are reading can be referred to as `@{\doc.md.Readme_files}` - the
rule is that any non-alphabetic character is replaced by an underscore.

Any indented blocks are assumed to be Lua, unless their first line is `@plain`. New
with 1.4 is github-markdown-style fenced code blocks, which start with three backticks
optionally followed by a language. The code continues until another three backticks
is found: the language can be `c`, `cpp` or `cxx` for C/C++, anything else is Lua.

## Tag Modifiers

Ay tag may have _tag modifiers_. For instance, you may say
`@param[type=number]` and this associates the modifier `type` with value `number` with this
particular param tag. A shorthand has been introduced for this common case, which is `@tparam
<type> <parmname> <comment>`; in the same way `@treturn` is defined.

This is useful for larger projects where you want to provide the argument and return value
types for your API, in a structured way that can be easily extracted later.

These types can be combined, so that "?string|number" means "either a string or a number";
"?string" is short for "?|nil|string". However, for this last case you should usually use the
`opt` modifier discussed below.

There is a useful function for creating new tags that can be used in `config.ld`:

    tparam_alias('string','string')

That is, **@string** will now have the same meaning as "@tparam string"; this also applies
to the optional type syntax "?|T1|T2".

From 1.3, the following standard type aliases are predefined:

  * `string`
  * `number`
  * `int`
  * `bool` Lua 'boolean' type
  * `func` 'function' (using 'function' would conflict with the type)
  *  `tab` 'table'
  * `thread`

When using 'colon-style' (@{colon.lua}) it's possible to directly use types by prepending
them with '!'; '?' is also naturally understood.

The exact form of `<type>` is not defined, but here is one suggested scheme:

  * `number`  -- a plain type
  * `Bonzo`   -- a known type; a reference link will be generated
  * `{string,number}`  -- a 'list' tuple of two values, built from type expressions
  * `{A=string,N=number}` -- a 'struct', ditto (But it's often better to create a named table and refer to it)
  * `{Bonzo,...}`   -- an array of Bonzo objects
  * `{[string]=Bonzo,...}` -- a map of Bonzo objects with string keys
  * `Array(Bonzo)` -- (assuming that Array is a container type)

The `alias` function within configuration files has been extended so that alias tags can be
defined as a tag plus a set of modifiers.  So `tparam` is defined as:

    alias('tparam',{'param',modifiers={type="$1"}})

As an extension, you're allowed to use **@param** tags in table definitions. This makes it
possible to use type aliases like **@string** to describe fields, since they will expand to
'param'.


Another modifier understood by LDoc is `opt`. For instance,

    ---- testing [opt]
    -- @param one
    -- @param[opt] two
    -- @param three
    -- @param[opt] four
    function fun (one,two,three,four)
    end
    ----> displayed as: fun (one [, two], three [, four])

A more typical Lua API would have a chain of optional arguments, like so:

    ---- a chain of options
    -- @param one
    -- @param[opt] two
    -- @param[optchain] three
    -- @param[optchain] four
    function fun (one,two,three,four)
    end
    ----> displayed as: fun (one [, two [, three [, four]]])

This is a bit tedious to type, so the rule is that a series of 'opt' modifiers will be interpreted
as 'opt','optchain'.... .   If you want to be explicit, then do `convert_opt=true` in your
`config.ld`.

If a value is given for `opt`then LDoc can present this as the default value for this optional argument.

This modifier can also be used with typed param aliases.

    --- a function with typed args.
    -- If the Lua function has varargs, then
    -- you may document an indefinite number of extra arguments!
    -- @string name person's name
    -- @int age
    -- @string[opt='gregorian'] calendar optional calendar
    -- @int[opt=0] offset optional offset
    -- @treturn string
    function one (name,age,...)
    end
    ----> displayed as: one (name, age [, calendar='gregorian' [, offset=0]])

<<<<<<< HEAD
(See @{four.lua}, rendered [here](http://lunarmodules.github.io/LDoc/examples/four.lua))
=======
(See @{four.lua})
>>>>>>> 9cba59a6

An experimental feature in 1.4 allows different 'return groups' to be defined. There may be
multiple **@return** tags, and the meaning of this is well-defined, since Lua functions may
return multiple values.  However, being a dynamic language it may return a single value if
successful and two values (`nil`,an error message) if there is an error. This is in fact the
convention for returning 'normal' errors (like 'file not found') as opposed to parameter errors
(like 'file must be a string') that are often raised as errors.

Return groups allow a documenter to specify the various possible return values of a function,
by specifying _number_ modifiers. All `return` tags with the same digit modifier belong together
as a group:

    -----
    -- function with return groups.
    -- @return[1] result
    -- @return[2] nil
    -- @return[2] error message
    function mul1() ... end

This is the first function in @{multiple.lua}, and the output shows how return groups are presented, with an **Or** between the groups.

This is rather clumsy, and so there is a shortcut, the **@error** tag which achieves the same result,
with helpful type information.

Currently the `type`,`opt` and `<digit>` modifiers are the only ones known and used by LDoc when generating HTML
output. However, any other modifiers are allowed and are available for use with your own
templates or for extraction by your own tools.


## Fields allowed in `config.ld`

_Same meaning as the corresponding parameters:_

  - `file`  a file or directory containing sources. In `config.ld` this can also be a table
of files and directories.
  - `project` name of project, used as title in top left
  - `title` page title, default 'Reference'
  - `package ` explicit base package name; also used for resolving references in documents
  - `all` show local functions, etc as well in the docs
  - `format` markup processor, can be 'plain' (default), 'markdown' or 'discount'
  - `output` output name (default 'index')
  - `dir` directory for output files (default 'doc')
  - `colon` use colon style, instead of @ tag style
  - `boilerplate` ignore first comment in all source files (e.g. license comments)
  - `ext` extension for output (default 'html')
  - `one` use a one-column layout
  - `style`, `template`: together these specify the directories for the style and and the
template. In `config.ld` they may also be `true`, meaning use the same directory as the
configuration file.
  - `merge` allow documentation from different files to be merged into modules without
explicit **@submodule** tag
  - `icon` an image that will be displayed under the project name on all pages
  - `multimodule` allow using @module, @script, @file, etc. multiple times in a file

_These only appear in the configuration file:_

  - `description` a short project description used under the project title
  - `full_description` when you _really_ need a longer project description
  - `examples` a directory or file: can be a table
  - `readme` or `topics` readme files (to be processed with Markdown)
  - `pretty` code prettify 'lua' (default) or 'lxsh'
  - `prettify_files` prettify the source as well and make links to it; if its value is "show"
then also index the source files.
  - `charset` use if you want to override the UTF-8 default (also **@charset** in files)
  - `sort` set if you want all items in alphabetical order
  - `no_return_or_parms` don't show parameters or return values in output
  - `no_lua_ref` stop obsessively trying to create references to standard Lua libraries
  - `backtick_references` whether references in backticks will be resolved. Happens by default
when using Markdown. When explicit will expand non-references in backticks into `<code>` elements
  - `plain` set to true if `format` is set but you don't want code comments processed
  - `wrap` set to true if you want to allow long names to wrap in the summaries
  -  `manual_url(url)` point to an alternative or local location for the Lua manual, e.g.
'manual_url file:///D:/dev/lua/projects/lua-5.1.4/doc/manual.html'.  Remember it is a function!
  - `no_summary` suppress the Contents summary
  -  `custom_tags` define some new tags, which will be presented after the function description.
The format is `{<name>,[title=<name>,}{hidden=false,}{format=nil}}`.  For instance
`custom_tags={'remark',title='Remarks'}` will add a little `Remarks` section to the docs for any function
containing this tag.  `format` can be a function - if not present the default formatter will be used,
e.g. Markdown
  - `custom_see_handler(pat,handler)` function that filters see-references
  - `custom_display_name_handler(item, default_handler)` function that formats an item's name. The arguments are the item
and the default function used to format the name. For example, to show an icon or label beside any
function tagged with a certain tag:

      -- define a @callback tag:
      custom_tags = { { 'callback', hidden = true } }

      -- show a label beside functions tagged with @callback.
      custom_display_name_handler = function(item, default_handler)
        if item.type == 'function' and item.tags.callback then
          return item.name .. ' [callback]'
        end
        return default_handler(item)
      end

  - `not_luadoc` set to `true` if the docs break LuaDoc compatibility
  - `no_space_before_args` set to `true` if you do not want a space between a function's name and its arguments.
  - `template_escape` overrides the usual '#' used for Lua code in templates.
This needs to be changed if the output format is Markdown, for instance.
  - `user_keywords` A list of keywords that will be marked in "prettified" code. Useful if
you want to display your own functions in a special way. Each keyword may be styled differently
(using CSS). Only works when `pretty` is set to 'lua' (the default).
  - `postprocess_html` function that allows a last-minute modification to the produced HTML page.
The arguments are the raw HTML that's intended to be written out (a string), and the module object.
The string this function returns will be what's actually gets written out.

_Available functions are:_

  - `alias(a,tag)` provide an alias `a` for the tag `tag`, for instance `p` as short for
`param`
  - `add_language_extension(ext,lang)` here `lang` may be either 'c' or 'lua', and `ext` is
an extension to be recognized as this language
  - `add_section`
  - `new_type(tag,header,project_level)` used to add new tags, which are put in their own
section `header`. They may be 'project level'.
  - `tparam_alias(name,type)` for instance, you may wish that `Object` becomes a new tag alias
that means `@tparam Object`.
  - `custom_see_handler(pattern,handler)`. If a reference matches `pattern`, then the
extracted values will be passed to `handler`. It is expected to return link text
and a suitable URI. (This match will happen before default processing.)

## Annotations and Searching for Tags

Annotations are special tags that can be used to keep track of internal development status.
The known annotations are 'todo', 'fixme' and 'warning'. They may occur in regular
function/table doc comments, or on their own anywhere in the code.

    --- Testing annotations
    -- @module annot1
    ...
    --- first function.
    -- @todo check if this works!
    function annot1.first ()
        if boo then

        end
        --- @fixme what about else?
    end

Although not currently rendered by the template as HTML, they can be extracted by the
`--tags` command, which is given a comma-separated list of tags to list.

    @plain
    D:\dev\lua\LDoc\tests> ldoc --tags todo,fixme annot1.lua
    d:\dev\lua\ldoc\tests\annot1.lua:14: first: todo check if this works!
    d:\dev\lua\ldoc\tests\annot1.lua:19: first-fixme1: fixme what about else?


## Generating HTML

LDoc, like LuaDoc, generates output HTML using a template, in this case `ldoc/html/ldoc_ltp.lua`. This
is expanded by the powerful but simple preprocessor devised originally by [Rici
Lake](http://lua-users.org/wiki/SlightlyLessSimpleLuaPreprocessor) which is now part of
Penlight. There are two rules - any line starting with '#' is Lua code, which can also be
embedded with '$(...)'.

    <h2>Contents</h2>
    <ul>
    # for kind,items in module.kinds() do
    <li><a href="#$(no_spaces(kind))">$(kind)</a></li>
    # end
    </ul>

This is then styled with `ldoc.css`. Currently the template and stylesheet is very much
based on LuaDoc, so the results are mostly equivalent; the main change that the template has
been more generalized. The default location (indicated by '!') is the directory of `ldoc_ltp.lua`.

You will notice that the built-in templates and stylesheets end in `.lua`; this is simply to
make it easier for LDoc to find them.  Where you are customizing one or both of the template
and stylesheet, they will have their usual extensions.

You may customize how you generate your documentation by specifying an alternative style
sheet and/or template, which can be deployed with your project. The parameters are `--style`
and `--template`, which give the directories where `ldoc.css` and `ldoc.ltp` are to be
found. If `config.ld` contains these variables, they are interpreted slightly differently;
if they are true, then it means 'use the same directory as config.ld'; otherwise they must
be a valid directory relative to the ldoc invocation.

An example of fully customized documentation is `tests/example/style`: this is what you
could call 'minimal Markdown style' where there is no attempt to tag things (except
emphasizing parameter names). The narrative alone _can_ to be sufficient, if it is written
well.

There are three other stylesheets available in LDoc since 1.4; the first is `ldoc_one.css` which is what
you get from `one=true` and the second is `ldoc_pale.css`. This is a lighter theme which
might give some relief from the heavier colours of the default. You can use this style with
`style="!pale"` or `-s !pale`.
See the [Lake](http://stevedonovan.github.io/lake/modules/lakelibs.html) documentation
as an example of its use.  With 1.4.3 there is also the `style='!fixed'` where the
left navigation panel is fixed and does not scroll with the rest of the document;
you may find this assists navigation in complex modules and documents.

Of course, there's no reason why LDoc must always generate HTML. `--ext` defines what output
extension to use; this can also be set in the configuration file. So it's possible to write
a template that converts LDoc output to LaTex, for instance. The separation of processing
and presentation makes this kind of new application possible with LDoc.

From 1.4, LDoc has some limited support for generating Markdown output, although only
for single files currently. Use `--ext md` for this.  'ldoc/html/ldoc_md_ltp.lua' defines
the template for Markdown, but this can be overridden with `template` as above. It's another
example of minimal structure, and provides a better place to learn about these templates than the
rather elaborate default HTML template.

## Internal Data Representation

The `--dump` flag gives a rough text output on the console. But there is a more
customizeable way to process the output data generated by LDoc, using the `--filter`
parameter. This is understood to be a fully qualified function (module + name). For example,
try

    $ ldoc --filter pl.pretty.dump mylib.c

to see a raw dump of the data. (Simply using `dump` as the value here would be a shorthand
for `pl.pretty.dump`.)  This is potentially very powerful, since you may write arbitrary Lua
code to extract the information you need from your project.

For instance, a file `custom.lua` like this:

    return {
       filter = function (t)
          for _, mod in ipairs(t) do
             print(mod.type,mod.name,mod.summary)
          end
       end
    }

Can be used like so:

    ~/LDoc/tests/example$ ldoc --filter custom.filter mylib.c
    module  mylib   A sample C extension.

The basic data structure is straightforward: it is an array of 'modules' (project-level
entities, including scripts) which each contain an `item` array (functions, tables and so
forth).

For instance, to find all functions which don't have a **@return** tag:

    return {
       filter = function (t)
          for _, mod in ipairs(t) do
             for _, item in ipairs(mod.items) do
                if item.type == 'function' and not item.ret then
                   print(mod.name,item.name,mod.file,item.lineno)
                end
             end
          end
       end
    }

The internal naming is not always so consistent; `ret` corresponds to **@return**, and `params`
corresponds to **@param**.  `item.params` is an array of the function parameters, in order; it
is also a map from these names to the individual descriptions of the parameters.

`item.modifiers` is a table where the keys are the tags and the values are arrays of
modifier tables.  The standard tag aliases `tparam` and `treturn` attach a `type` modifier
to their tags.

<|MERGE_RESOLUTION|>--- conflicted
+++ resolved
@@ -327,11 +327,7 @@
 
 In this style, types may be used directly if prefixed with '!' or '?' (for type-or-nil)
 
-<<<<<<< HEAD
-(see @{colon.lua}, rendered [here](http://lunarmodules.github.io/LDoc/examples/colon.lua))
-=======
 (see @{colon.lua})
->>>>>>> 9cba59a6
 
 ## Sections
 
@@ -366,11 +362,7 @@
 details for that section; the name is not used, but must be unique.
 
 Sections appear under 'Contents' on the left-hand side. See the
-<<<<<<< HEAD
-[winapi](http://stevedonovan.github.io/winapi/api.html) documentation for an example of how
-=======
 [winapi](https://stevedonovan.github.io/winapi/api.html) documentation for an example of how
->>>>>>> 9cba59a6
 this looks.
 
 Arguably a module writer should not write such very long modules, but it is not the job of
@@ -886,11 +878,7 @@
 
 ## Anatomy of a LDoc-generated Page
 
-<<<<<<< HEAD
-[winapi](http://stevedonovan.github.io/winapi/api.html) can be used as a good example of a
-=======
 [winapi](https://stevedonovan.github.io/winapi/api.html) can be used as a good example of a
->>>>>>> 9cba59a6
 module that uses extended LDoc features.
 
 The _navigation section_ down the left has several parts:
@@ -910,15 +898,9 @@
 
 **Modules** will appear for any project providing Lua libraries; there may also be a 'Scripts'
 section if the project contains Lua scripts. For example,
-<<<<<<< HEAD
-[LuaMacro](http://stevedonovan.github.io/LuaMacro/docs/api.html) has a driver script `luam`
-in this section. The
-[builtin](http://stevedonovan.github.io/LuaMacro/docs/modules/macro.builtin.html) module
-=======
 [LuaMacro](https://stevedonovan.github.io/LuaMacro/docs/api.html) has a driver script `luam`
 in this section. The
 [builtin](https://stevedonovan.github.io/LuaMacro/docs/modules/macro.builtin.html) module
->>>>>>> 9cba59a6
 only defines macros, which are defined as a _custom tag type[?]_.
 
 The _content section_ on the right shows:
@@ -991,11 +973,7 @@
 and writer-generated documentation using different tools, and having to match these up.
 
 LDoc allows for source examples to be included in the documentation. For example, see the
-<<<<<<< HEAD
-online documentation for [winapi](http://stevedonovan.github.io/winapi/api.html). The
-=======
 online documentation for [winapi](https://stevedonovan.github.io/winapi/api.html). The
->>>>>>> 9cba59a6
 function `utf8_expand` has a **@see** reference to 'testu.lua' and following that link gives
 you a pretty-printed version of the code.
 
@@ -1168,11 +1146,7 @@
     end
     ----> displayed as: one (name, age [, calendar='gregorian' [, offset=0]])
 
-<<<<<<< HEAD
-(See @{four.lua}, rendered [here](http://lunarmodules.github.io/LDoc/examples/four.lua))
-=======
 (See @{four.lua})
->>>>>>> 9cba59a6
 
 An experimental feature in 1.4 allows different 'return groups' to be defined. There may be
 multiple **@return** tags, and the meaning of this is well-defined, since Lua functions may
