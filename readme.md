--- conflicted
+++ resolved
@@ -5,13 +5,8 @@
 ## Rationale
 
 This project grew out of the documentation needs of
-<<<<<<< HEAD
 [Penlight](https://github.com/lunarmodules/Penlight) (and not always getting satisfaction
-with LuaDoc) and depends on Penlight itself.(This allowed me to _not_ write a lot of code.)
-=======
-[Penlight](https://github.com/stevedonovan/Penlight) (and not always getting satisfaction
 with LuaDoc) and depends on Penlight itself. (This allowed me to _not_ write a lot of code.)
->>>>>>> 68d516ff
 
 The [API documentation](http://lunarmodules.github.com/Penlight/api/index.html) of Penlight
 is an example of a project using plain LuaDoc markup processed using LDoc.
