--- conflicted
+++ resolved
@@ -7,11 +7,7 @@
 --
 -- C/C++ support for Lua extensions is provided.
 --
-<<<<<<< HEAD
--- Available from LuaRocks as 'ldoc' and as a [Zip file](http://stevedonovan.github.com/files/ldoc-1.3.0.zip)
-=======
 -- Available from LuaRocks as 'ldoc' and as a [Zip file](http://stevedonovan.github.com/files/ldoc-1.3.9.zip)
->>>>>>> 2fb5d81a
 --
 -- [Github Page](https://github.com/stevedonovan/ldoc)
 --
@@ -39,11 +35,7 @@
 
 --- @usage
 local usage = [[
-<<<<<<< HEAD
-ldoc, a documentation generator for Lua, vs 1.3.2
-=======
 ldoc, a documentation generator for Lua, vs 1.3.11
->>>>>>> 2fb5d81a
   -d,--dir (default docs) output directory
   -o,--output  (default 'index') output name
   -v,--verbose          verbose
@@ -60,16 +52,11 @@
   -c,--config (default config.ld) configuration name
   -i,--ignore ignore any 'no doc comment or no module' warnings
   -D,--define (default none) set a flag to be used in config.ld
-<<<<<<< HEAD
-  -N,--nocolon don't treat colons specially
-  -B,--boilerplate ignore first comment in source files
-=======
   -C,--colon use colon style
   -B,--boilerplate ignore first comment in source files
   -M,--merge allow module merging
   -S,--simple no return or params, no summary
   -O,--one one-column output layout
->>>>>>> 2fb5d81a
   --dump                debug output dump
   --filter (default none) filter output as Lua data (e.g pl.pretty.dump)
   --tags (default none) show all references to given tags, comma-separated
@@ -197,13 +184,8 @@
 local ldoc_contents = {
    'alias','add_language_extension','new_type','add_section', 'tparam_alias',
    'file','project','title','package','format','output','dir','ext', 'topics',
-<<<<<<< HEAD
-   'one','style','template','description','examples',
-   'readme','all','manual_url', 'ignore', 'nocolon','boilerplate',
-=======
    'one','style','template','description','examples', 'pretty', 'charset',
    'readme','all','manual_url', 'ignore', 'colon','boilerplate','merge', 'wrap',
->>>>>>> 2fb5d81a
    'no_return_or_parms','no_summary','full_description','backtick_references', 'custom_see_handler',
 }
 ldoc_contents = tablex.makeset(ldoc_contents)
@@ -272,7 +254,6 @@
    if not fullpath then
       quit(mod)
    else
-      args.nocolon = on_docpath
       args.file = fullpath
       args.module = mod
    end
@@ -424,12 +405,8 @@
 -- create the function that renders text (descriptions and summaries)
 -- (this also will initialize the code prettifier used)
 override 'format'
-<<<<<<< HEAD
-ldoc.markup = markup.create(ldoc, args.format)
-=======
 override 'pretty'
 ldoc.markup = markup.create(ldoc, args.format,args.pretty)
->>>>>>> 2fb5d81a
 
 ------ 'Special' Project-level entities ---------------------------------------
 -- Examples and Topics do not contain code to be processed for doc comments.
@@ -604,10 +581,6 @@
 override 'dir'
 override 'ext'
 override 'one'
-<<<<<<< HEAD
-override 'nocolon'
-=======
->>>>>>> 2fb5d81a
 override 'boilerplate'
 
 if not args.ext:find '^%.' then
