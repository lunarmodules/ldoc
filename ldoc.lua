--- conflicted
+++ resolved
@@ -37,7 +37,6 @@
 
 --- @usage
 local usage = [[
-<<<<<<< HEAD
 ldoc, a documentation generator for Lua, v]]..version..[[
 
   Invocation:
@@ -76,40 +75,6 @@
     --tags		(default none) show all references to given tags, comma-separated
     --fatalwarnings	non-zero exit status on any warning
     --testing		reproducible build; no date or version on output
-=======
-ldoc, a documentation generator for Lua, vs ]]..version..[[
-
-  -d,--dir (default doc) output directory
-  -o,--output  (default 'index') output name
-  -v,--verbose          verbose
-  -a,--all              show local functions, etc, in docs
-  -q,--quiet            suppress output
-  -m,--module           module docs as text
-  -s,--style (default !) directory for style sheet (ldoc.css)
-  -l,--template (default !) directory for template (ldoc.ltp)
-  -p,--project (default ldoc) project name
-  -t,--title (default Reference) page title
-  -f,--format (default plain) formatting - can be markdown, discount, lunamark, commonmark, backticks, or plain
-  -b,--package  (default .) top-level package basename (needed for module(...))
-  -x,--ext (default html) output file extension
-  -c,--config (default config.ld) configuration name
-  -u,--unqualified     don't show package name in sidebar links
-  -i,--ignore ignore any 'no doc comment or no module' warnings
-  -X,--not_luadoc break LuaDoc compatibility. Descriptions may continue after tags.
-  -D,--define (default none) set a flag to be used in config.ld
-  -C,--colon use colon style
-  -N,--no_args_infer  don't infer arguments from source
-  -B,--boilerplate ignore first comment in source files
-  -M,--merge allow module merging
-  -S,--simple no return or params, no summary
-  -O,--one one-column output layout
-  --date (default system) use this date in generated doc
-  --dump                debug output dump
-  --filter (default none) filter output as Lua data (e.g pl.pretty.dump)
-  --tags (default none) show all references to given tags, comma-separated
-  --fatalwarnings non-zero exit status on any warning
-  --testing  reproducible build; no date or version on output
->>>>>>> 48cc9c2f
 
   <file> (string) source file or directory containing source
 
